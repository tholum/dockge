lockfileVersion: '6.0'

settings:
  autoInstallPeers: true
  excludeLinksFromLockfile: false

dependencies:
  '@homebridge/node-pty-prebuilt-multiarch':
    specifier: ~0.11.12
    version: 0.11.12
  '@inventage/envsubst':
    specifier: ^0.16.0
    version: 0.16.0
  '@louislam/sqlite3':
    specifier: ~15.1.6
    version: 15.1.6
  bcryptjs:
    specifier: ~2.4.3
    version: 2.4.3
  check-password-strength:
    specifier: ~2.0.7
    version: 2.0.7
  command-exists:
    specifier: ~1.2.9
    version: 1.2.9
  compare-versions:
    specifier: ~6.1.0
    version: 6.1.0
  composerize:
    specifier: ~1.4.1
    version: 1.4.1
  croner:
    specifier: ~7.0.5
    version: 7.0.5
  dayjs:
    specifier: ~1.11.10
    version: 1.11.10
  dotenv:
    specifier: ~16.3.1
    version: 16.3.1
  express:
    specifier: ~4.18.2
    version: 4.18.2
  express-static-gzip:
    specifier: ~2.1.7
    version: 2.1.7
  http-graceful-shutdown:
    specifier: ~3.1.13
    version: 3.1.13
  jsonwebtoken:
    specifier: ~9.0.2
    version: 9.0.2
  jwt-decode:
    specifier: ~3.1.2
    version: 3.1.2
  knex:
    specifier: ~2.5.1
    version: 2.5.1(mysql2@3.6.5)
  limiter-es6-compat:
    specifier: ~2.1.2
    version: 2.1.2
  mysql2:
    specifier: ~3.6.5
    version: 3.6.5
  promisify-child-process:
    specifier: ~4.1.2
    version: 4.1.2
  redbean-node:
    specifier: ~0.3.3
    version: 0.3.3(mysql2@3.6.5)
  socket.io:
    specifier: ~4.7.2
    version: 4.7.2
  socket.io-client:
    specifier: ~4.7.2
    version: 4.7.2
  timezones-list:
    specifier: ~3.0.2
    version: 3.0.2
  ts-command-line-args:
    specifier: ~2.5.1
    version: 2.5.1
  tsx:
    specifier: ~4.6.2
    version: 4.6.2
  type-fest:
    specifier: ~4.3.3
    version: 4.3.3
  yaml:
    specifier: ~2.3.4
    version: 2.3.4

devDependencies:
  '@actions/github':
    specifier: ^6.0.0
    version: 6.0.0
  '@fontsource/jetbrains-mono':
    specifier: ^5.0.18
    version: 5.0.18
  '@fortawesome/fontawesome-svg-core':
    specifier: 6.4.2
    version: 6.4.2
  '@fortawesome/free-regular-svg-icons':
    specifier: 6.4.2
    version: 6.4.2
  '@fortawesome/free-solid-svg-icons':
    specifier: 6.4.2
    version: 6.4.2
  '@fortawesome/vue-fontawesome':
    specifier: 3.0.3
    version: 3.0.3(@fortawesome/fontawesome-svg-core@6.4.2)(vue@3.3.11)
  '@types/bcryptjs':
    specifier: ^2.4.6
    version: 2.4.6
  '@types/bootstrap':
    specifier: ~5.2.10
    version: 5.2.10
  '@types/command-exists':
    specifier: ~1.2.3
    version: 1.2.3
  '@types/express':
    specifier: ~4.17.21
    version: 4.17.21
  '@types/jsonwebtoken':
    specifier: ~9.0.5
    version: 9.0.5
  '@types/unzipper':
    specifier: ^0.10.9
    version: 0.10.9
  '@typescript-eslint/eslint-plugin':
    specifier: ~6.8.0
    version: 6.8.0(@typescript-eslint/parser@6.8.0)(eslint@8.50.0)(typescript@5.2.2)
  '@typescript-eslint/parser':
    specifier: ~6.8.0
    version: 6.8.0(eslint@8.50.0)(typescript@5.2.2)
  '@vitejs/plugin-vue':
    specifier: ~4.5.2
    version: 4.5.2(vite@5.0.7)(vue@3.3.11)
  bootstrap:
    specifier: 5.3.2
    version: 5.3.2(@popperjs/core@2.11.8)
  bootstrap-vue-next:
    specifier: ~0.14.10
    version: 0.14.10(vue@3.3.11)
  concurrently:
    specifier: ^8.2.2
    version: 8.2.2
  cross-env:
    specifier: ~7.0.3
    version: 7.0.3
  eslint:
    specifier: ~8.50.0
    version: 8.50.0
  eslint-plugin-jsdoc:
    specifier: ~46.8.2
    version: 46.8.2(eslint@8.50.0)
  eslint-plugin-vue:
    specifier: ~9.17.0
    version: 9.17.0(eslint@8.50.0)
  prismjs:
    specifier: ~1.29.0
    version: 1.29.0
  sass:
    specifier: ~1.68.0
    version: 1.68.0
  typescript:
    specifier: ~5.2.2
    version: 5.2.2
  unplugin-vue-components:
    specifier: ~0.25.2
    version: 0.25.2(vue@3.3.11)
  unzipper:
    specifier: ^0.10.14
    version: 0.10.14
  vite:
    specifier: ~5.0.7
    version: 5.0.7(sass@1.68.0)
  vite-plugin-compression:
    specifier: ~0.5.1
    version: 0.5.1(vite@5.0.7)
  vue:
    specifier: ~3.3.11
    version: 3.3.11(typescript@5.2.2)
  vue-eslint-parser:
    specifier: ~9.3.2
    version: 9.3.2(eslint@8.50.0)
  vue-i18n:
    specifier: ~9.5.0
    version: 9.5.0(vue@3.3.11)
  vue-prism-editor:
    specifier: 2.0.0-alpha.2
    version: 2.0.0-alpha.2(vue@3.3.11)
  vue-qrcode:
    specifier: ~2.2.0
    version: 2.2.0(qrcode@1.5.3)(vue@3.3.11)
  vue-router:
    specifier: ~4.2.5
    version: 4.2.5(vue@3.3.11)
  vue-toastification:
    specifier: 2.0.0-rc.5
    version: 2.0.0-rc.5(vue@3.3.11)
  wait-on:
    specifier: ^7.2.0
    version: 7.2.0
  xterm:
    specifier: 5.4.0-beta.37
    version: 5.4.0-beta.37
  xterm-addon-web-links:
    specifier: ~0.9.0
    version: 0.9.0(xterm@5.4.0-beta.37)

packages:

  /@aashutoshrathi/word-wrap@1.2.6:
    resolution: {integrity: sha512-1Yjs2SvM8TflER/OD3cOjhWWOZb58A2t7wpE2S9XfBYTiIl+XFhQG2bjy4Pu1I+EAlCNUzRDYDdFwFYUKvXcIA==}
    engines: {node: '>=0.10.0'}
    dev: true

  /@actions/github@6.0.0:
    resolution: {integrity: sha512-alScpSVnYmjNEXboZjarjukQEzgCRmjMv6Xj47fsdnqGS73bjJNDpiiXmp8jr0UZLdUB6d9jW63IcmddUP+l0g==}
    dependencies:
      '@actions/http-client': 2.2.0
      '@octokit/core': 5.0.2
      '@octokit/plugin-paginate-rest': 9.1.5(@octokit/core@5.0.2)
      '@octokit/plugin-rest-endpoint-methods': 10.2.0(@octokit/core@5.0.2)
    dev: true

  /@actions/http-client@2.2.0:
    resolution: {integrity: sha512-q+epW0trjVUUHboliPb4UF9g2msf+w61b32tAkFEwL/IwP0DQWgbCMM0Hbe3e3WXSKz5VcUXbzJQgy8Hkra/Lg==}
    dependencies:
      tunnel: 0.0.6
      undici: 5.28.2
    dev: true

  /@antfu/utils@0.7.6:
    resolution: {integrity: sha512-pvFiLP2BeOKA/ZOS6jxx4XhKzdVLHDhGlFEaZ2flWWYf2xOqVniqpk38I04DFRyz+L0ASggl7SkItTc+ZLju4w==}
    dev: true

  /@babel/helper-string-parser@7.23.4:
    resolution: {integrity: sha512-803gmbQdqwdf4olxrX4AJyFBV/RTr3rSmOj0rKwesmzlfhYNDEs+/iOcznzpNWlJlIlTJC2QfPFcHB6DlzdVLQ==}
    engines: {node: '>=6.9.0'}
    dev: true

  /@babel/helper-validator-identifier@7.22.20:
    resolution: {integrity: sha512-Y4OZ+ytlatR8AI+8KZfKuL5urKp7qey08ha31L8b3BwewJAoJamTzyvxPR/5D+KkdJCGPq/+8TukHBlY10FX9A==}
    engines: {node: '>=6.9.0'}
    dev: true

  /@babel/parser@7.23.5:
    resolution: {integrity: sha512-hOOqoiNXrmGdFbhgCzu6GiURxUgM27Xwd/aPuu8RfHEZPBzL1Z54okAHAQjXfcQNwvrlkAmAp4SlRTZ45vlthQ==}
    engines: {node: '>=6.0.0'}
    hasBin: true
    dependencies:
      '@babel/types': 7.23.5
    dev: true

  /@babel/runtime@7.23.5:
    resolution: {integrity: sha512-NdUTHcPe4C99WxPub+K9l9tK5/lV4UXIoaHSYgzco9BCyjKAAwzdBI+wWtYqHt7LJdbo74ZjRPJgzVweq1sz0w==}
    engines: {node: '>=6.9.0'}
    dependencies:
      regenerator-runtime: 0.14.0
    dev: true

  /@babel/types@7.23.5:
    resolution: {integrity: sha512-ON5kSOJwVO6xXVRTvOI0eOnWe7VdUcIpsovGo9U/Br4Ie4UVFQTboO2cYnDhAGU6Fp+UxSiT+pMft0SMHfuq6w==}
    engines: {node: '>=6.9.0'}
    dependencies:
      '@babel/helper-string-parser': 7.23.4
      '@babel/helper-validator-identifier': 7.22.20
      to-fast-properties: 2.0.0
    dev: true

  /@colors/colors@1.5.0:
    resolution: {integrity: sha512-ooWCrlZP11i8GImSjTHYHLkvFDP48nS4+204nGb1RiX/WXYHmJA2III9/e2DWVabCESdW7hBAEzHRqUn9OUVvQ==}
    engines: {node: '>=0.1.90'}
    requiresBuild: true
    dev: false
    optional: true

  /@es-joy/jsdoccomment@0.40.1:
    resolution: {integrity: sha512-YORCdZSusAlBrFpZ77pJjc5r1bQs5caPWtAu+WWmiSo+8XaUzseapVrfAtiRFbQWnrBxxLLEwF6f6ZG/UgCQCg==}
    engines: {node: '>=16'}
    dependencies:
      comment-parser: 1.4.0
      esquery: 1.5.0
      jsdoc-type-pratt-parser: 4.0.0
    dev: true

  /@esbuild/android-arm64@0.18.20:
    resolution: {integrity: sha512-Nz4rJcchGDtENV0eMKUNa6L12zz2zBDXuhj/Vjh18zGqB44Bi7MBMSXjgunJgjRhCmKOjnPuZp4Mb6OKqtMHLQ==}
    engines: {node: '>=12'}
    cpu: [arm64]
    os: [android]
    requiresBuild: true
    dev: false
    optional: true

  /@esbuild/android-arm64@0.19.8:
    resolution: {integrity: sha512-B8JbS61bEunhfx8kasogFENgQfr/dIp+ggYXwTqdbMAgGDhRa3AaPpQMuQU0rNxDLECj6FhDzk1cF9WHMVwrtA==}
    engines: {node: '>=12'}
    cpu: [arm64]
    os: [android]
    requiresBuild: true
    dev: true
    optional: true

  /@esbuild/android-arm@0.18.20:
    resolution: {integrity: sha512-fyi7TDI/ijKKNZTUJAQqiG5T7YjJXgnzkURqmGj13C6dCqckZBLdl4h7bkhHt/t0WP+zO9/zwroDvANaOqO5Sw==}
    engines: {node: '>=12'}
    cpu: [arm]
    os: [android]
    requiresBuild: true
    dev: false
    optional: true

  /@esbuild/android-arm@0.19.8:
    resolution: {integrity: sha512-31E2lxlGM1KEfivQl8Yf5aYU/mflz9g06H6S15ITUFQueMFtFjESRMoDSkvMo8thYvLBax+VKTPlpnx+sPicOA==}
    engines: {node: '>=12'}
    cpu: [arm]
    os: [android]
    requiresBuild: true
    dev: true
    optional: true

  /@esbuild/android-x64@0.18.20:
    resolution: {integrity: sha512-8GDdlePJA8D6zlZYJV/jnrRAi6rOiNaCC/JclcXpB+KIuvfBN4owLtgzY2bsxnx666XjJx2kDPUmnTtR8qKQUg==}
    engines: {node: '>=12'}
    cpu: [x64]
    os: [android]
    requiresBuild: true
    dev: false
    optional: true

  /@esbuild/android-x64@0.19.8:
    resolution: {integrity: sha512-rdqqYfRIn4jWOp+lzQttYMa2Xar3OK9Yt2fhOhzFXqg0rVWEfSclJvZq5fZslnz6ypHvVf3CT7qyf0A5pM682A==}
    engines: {node: '>=12'}
    cpu: [x64]
    os: [android]
    requiresBuild: true
    dev: true
    optional: true

  /@esbuild/darwin-arm64@0.18.20:
    resolution: {integrity: sha512-bxRHW5kHU38zS2lPTPOyuyTm+S+eobPUnTNkdJEfAddYgEcll4xkT8DB9d2008DtTbl7uJag2HuE5NZAZgnNEA==}
    engines: {node: '>=12'}
    cpu: [arm64]
    os: [darwin]
    requiresBuild: true
    dev: false
    optional: true

  /@esbuild/darwin-arm64@0.19.8:
    resolution: {integrity: sha512-RQw9DemMbIq35Bprbboyf8SmOr4UXsRVxJ97LgB55VKKeJOOdvsIPy0nFyF2l8U+h4PtBx/1kRf0BelOYCiQcw==}
    engines: {node: '>=12'}
    cpu: [arm64]
    os: [darwin]
    requiresBuild: true
    dev: true
    optional: true

  /@esbuild/darwin-x64@0.18.20:
    resolution: {integrity: sha512-pc5gxlMDxzm513qPGbCbDukOdsGtKhfxD1zJKXjCCcU7ju50O7MeAZ8c4krSJcOIJGFR+qx21yMMVYwiQvyTyQ==}
    engines: {node: '>=12'}
    cpu: [x64]
    os: [darwin]
    requiresBuild: true
    dev: false
    optional: true

  /@esbuild/darwin-x64@0.19.8:
    resolution: {integrity: sha512-3sur80OT9YdeZwIVgERAysAbwncom7b4bCI2XKLjMfPymTud7e/oY4y+ci1XVp5TfQp/bppn7xLw1n/oSQY3/Q==}
    engines: {node: '>=12'}
    cpu: [x64]
    os: [darwin]
    requiresBuild: true
    dev: true
    optional: true

  /@esbuild/freebsd-arm64@0.18.20:
    resolution: {integrity: sha512-yqDQHy4QHevpMAaxhhIwYPMv1NECwOvIpGCZkECn8w2WFHXjEwrBn3CeNIYsibZ/iZEUemj++M26W3cNR5h+Tw==}
    engines: {node: '>=12'}
    cpu: [arm64]
    os: [freebsd]
    requiresBuild: true
    dev: false
    optional: true

  /@esbuild/freebsd-arm64@0.19.8:
    resolution: {integrity: sha512-WAnPJSDattvS/XtPCTj1tPoTxERjcTpH6HsMr6ujTT+X6rylVe8ggxk8pVxzf5U1wh5sPODpawNicF5ta/9Tmw==}
    engines: {node: '>=12'}
    cpu: [arm64]
    os: [freebsd]
    requiresBuild: true
    dev: true
    optional: true

  /@esbuild/freebsd-x64@0.18.20:
    resolution: {integrity: sha512-tgWRPPuQsd3RmBZwarGVHZQvtzfEBOreNuxEMKFcd5DaDn2PbBxfwLcj4+aenoh7ctXcbXmOQIn8HI6mCSw5MQ==}
    engines: {node: '>=12'}
    cpu: [x64]
    os: [freebsd]
    requiresBuild: true
    dev: false
    optional: true

  /@esbuild/freebsd-x64@0.19.8:
    resolution: {integrity: sha512-ICvZyOplIjmmhjd6mxi+zxSdpPTKFfyPPQMQTK/w+8eNK6WV01AjIztJALDtwNNfFhfZLux0tZLC+U9nSyA5Zg==}
    engines: {node: '>=12'}
    cpu: [x64]
    os: [freebsd]
    requiresBuild: true
    dev: true
    optional: true

  /@esbuild/linux-arm64@0.18.20:
    resolution: {integrity: sha512-2YbscF+UL7SQAVIpnWvYwM+3LskyDmPhe31pE7/aoTMFKKzIc9lLbyGUpmmb8a8AixOL61sQ/mFh3jEjHYFvdA==}
    engines: {node: '>=12'}
    cpu: [arm64]
    os: [linux]
    requiresBuild: true
    dev: false
    optional: true

  /@esbuild/linux-arm64@0.19.8:
    resolution: {integrity: sha512-z1zMZivxDLHWnyGOctT9JP70h0beY54xDDDJt4VpTX+iwA77IFsE1vCXWmprajJGa+ZYSqkSbRQ4eyLCpCmiCQ==}
    engines: {node: '>=12'}
    cpu: [arm64]
    os: [linux]
    requiresBuild: true
    dev: true
    optional: true

  /@esbuild/linux-arm@0.18.20:
    resolution: {integrity: sha512-/5bHkMWnq1EgKr1V+Ybz3s1hWXok7mDFUMQ4cG10AfW3wL02PSZi5kFpYKrptDsgb2WAJIvRcDm+qIvXf/apvg==}
    engines: {node: '>=12'}
    cpu: [arm]
    os: [linux]
    requiresBuild: true
    dev: false
    optional: true

  /@esbuild/linux-arm@0.19.8:
    resolution: {integrity: sha512-H4vmI5PYqSvosPaTJuEppU9oz1dq2A7Mr2vyg5TF9Ga+3+MGgBdGzcyBP7qK9MrwFQZlvNyJrvz6GuCaj3OukQ==}
    engines: {node: '>=12'}
    cpu: [arm]
    os: [linux]
    requiresBuild: true
    dev: true
    optional: true

  /@esbuild/linux-ia32@0.18.20:
    resolution: {integrity: sha512-P4etWwq6IsReT0E1KHU40bOnzMHoH73aXp96Fs8TIT6z9Hu8G6+0SHSw9i2isWrD2nbx2qo5yUqACgdfVGx7TA==}
    engines: {node: '>=12'}
    cpu: [ia32]
    os: [linux]
    requiresBuild: true
    dev: false
    optional: true

  /@esbuild/linux-ia32@0.19.8:
    resolution: {integrity: sha512-1a8suQiFJmZz1khm/rDglOc8lavtzEMRo0v6WhPgxkrjcU0LkHj+TwBrALwoz/OtMExvsqbbMI0ChyelKabSvQ==}
    engines: {node: '>=12'}
    cpu: [ia32]
    os: [linux]
    requiresBuild: true
    dev: true
    optional: true

  /@esbuild/linux-loong64@0.18.20:
    resolution: {integrity: sha512-nXW8nqBTrOpDLPgPY9uV+/1DjxoQ7DoB2N8eocyq8I9XuqJ7BiAMDMf9n1xZM9TgW0J8zrquIb/A7s3BJv7rjg==}
    engines: {node: '>=12'}
    cpu: [loong64]
    os: [linux]
    requiresBuild: true
    dev: false
    optional: true

  /@esbuild/linux-loong64@0.19.8:
    resolution: {integrity: sha512-fHZWS2JJxnXt1uYJsDv9+b60WCc2RlvVAy1F76qOLtXRO+H4mjt3Tr6MJ5l7Q78X8KgCFudnTuiQRBhULUyBKQ==}
    engines: {node: '>=12'}
    cpu: [loong64]
    os: [linux]
    requiresBuild: true
    dev: true
    optional: true

  /@esbuild/linux-mips64el@0.18.20:
    resolution: {integrity: sha512-d5NeaXZcHp8PzYy5VnXV3VSd2D328Zb+9dEq5HE6bw6+N86JVPExrA6O68OPwobntbNJ0pzCpUFZTo3w0GyetQ==}
    engines: {node: '>=12'}
    cpu: [mips64el]
    os: [linux]
    requiresBuild: true
    dev: false
    optional: true

  /@esbuild/linux-mips64el@0.19.8:
    resolution: {integrity: sha512-Wy/z0EL5qZYLX66dVnEg9riiwls5IYnziwuju2oUiuxVc+/edvqXa04qNtbrs0Ukatg5HEzqT94Zs7J207dN5Q==}
    engines: {node: '>=12'}
    cpu: [mips64el]
    os: [linux]
    requiresBuild: true
    dev: true
    optional: true

  /@esbuild/linux-ppc64@0.18.20:
    resolution: {integrity: sha512-WHPyeScRNcmANnLQkq6AfyXRFr5D6N2sKgkFo2FqguP44Nw2eyDlbTdZwd9GYk98DZG9QItIiTlFLHJHjxP3FA==}
    engines: {node: '>=12'}
    cpu: [ppc64]
    os: [linux]
    requiresBuild: true
    dev: false
    optional: true

  /@esbuild/linux-ppc64@0.19.8:
    resolution: {integrity: sha512-ETaW6245wK23YIEufhMQ3HSeHO7NgsLx8gygBVldRHKhOlD1oNeNy/P67mIh1zPn2Hr2HLieQrt6tWrVwuqrxg==}
    engines: {node: '>=12'}
    cpu: [ppc64]
    os: [linux]
    requiresBuild: true
    dev: true
    optional: true

  /@esbuild/linux-riscv64@0.18.20:
    resolution: {integrity: sha512-WSxo6h5ecI5XH34KC7w5veNnKkju3zBRLEQNY7mv5mtBmrP/MjNBCAlsM2u5hDBlS3NGcTQpoBvRzqBcRtpq1A==}
    engines: {node: '>=12'}
    cpu: [riscv64]
    os: [linux]
    requiresBuild: true
    dev: false
    optional: true

  /@esbuild/linux-riscv64@0.19.8:
    resolution: {integrity: sha512-T2DRQk55SgoleTP+DtPlMrxi/5r9AeFgkhkZ/B0ap99zmxtxdOixOMI570VjdRCs9pE4Wdkz7JYrsPvsl7eESg==}
    engines: {node: '>=12'}
    cpu: [riscv64]
    os: [linux]
    requiresBuild: true
    dev: true
    optional: true

  /@esbuild/linux-s390x@0.18.20:
    resolution: {integrity: sha512-+8231GMs3mAEth6Ja1iK0a1sQ3ohfcpzpRLH8uuc5/KVDFneH6jtAJLFGafpzpMRO6DzJ6AvXKze9LfFMrIHVQ==}
    engines: {node: '>=12'}
    cpu: [s390x]
    os: [linux]
    requiresBuild: true
    dev: false
    optional: true

  /@esbuild/linux-s390x@0.19.8:
    resolution: {integrity: sha512-NPxbdmmo3Bk7mbNeHmcCd7R7fptJaczPYBaELk6NcXxy7HLNyWwCyDJ/Xx+/YcNH7Im5dHdx9gZ5xIwyliQCbg==}
    engines: {node: '>=12'}
    cpu: [s390x]
    os: [linux]
    requiresBuild: true
    dev: true
    optional: true

  /@esbuild/linux-x64@0.18.20:
    resolution: {integrity: sha512-UYqiqemphJcNsFEskc73jQ7B9jgwjWrSayxawS6UVFZGWrAAtkzjxSqnoclCXxWtfwLdzU+vTpcNYhpn43uP1w==}
    engines: {node: '>=12'}
    cpu: [x64]
    os: [linux]
    requiresBuild: true
    dev: false
    optional: true

  /@esbuild/linux-x64@0.19.8:
    resolution: {integrity: sha512-lytMAVOM3b1gPypL2TRmZ5rnXl7+6IIk8uB3eLsV1JwcizuolblXRrc5ShPrO9ls/b+RTp+E6gbsuLWHWi2zGg==}
    engines: {node: '>=12'}
    cpu: [x64]
    os: [linux]
    requiresBuild: true
    dev: true
    optional: true

  /@esbuild/netbsd-x64@0.18.20:
    resolution: {integrity: sha512-iO1c++VP6xUBUmltHZoMtCUdPlnPGdBom6IrO4gyKPFFVBKioIImVooR5I83nTew5UOYrk3gIJhbZh8X44y06A==}
    engines: {node: '>=12'}
    cpu: [x64]
    os: [netbsd]
    requiresBuild: true
    dev: false
    optional: true

  /@esbuild/netbsd-x64@0.19.8:
    resolution: {integrity: sha512-hvWVo2VsXz/8NVt1UhLzxwAfo5sioj92uo0bCfLibB0xlOmimU/DeAEsQILlBQvkhrGjamP0/el5HU76HAitGw==}
    engines: {node: '>=12'}
    cpu: [x64]
    os: [netbsd]
    requiresBuild: true
    dev: true
    optional: true

  /@esbuild/openbsd-x64@0.18.20:
    resolution: {integrity: sha512-e5e4YSsuQfX4cxcygw/UCPIEP6wbIL+se3sxPdCiMbFLBWu0eiZOJ7WoD+ptCLrmjZBK1Wk7I6D/I3NglUGOxg==}
    engines: {node: '>=12'}
    cpu: [x64]
    os: [openbsd]
    requiresBuild: true
    dev: false
    optional: true

  /@esbuild/openbsd-x64@0.19.8:
    resolution: {integrity: sha512-/7Y7u77rdvmGTxR83PgaSvSBJCC2L3Kb1M/+dmSIvRvQPXXCuC97QAwMugBNG0yGcbEGfFBH7ojPzAOxfGNkwQ==}
    engines: {node: '>=12'}
    cpu: [x64]
    os: [openbsd]
    requiresBuild: true
    dev: true
    optional: true

  /@esbuild/sunos-x64@0.18.20:
    resolution: {integrity: sha512-kDbFRFp0YpTQVVrqUd5FTYmWo45zGaXe0X8E1G/LKFC0v8x0vWrhOWSLITcCn63lmZIxfOMXtCfti/RxN/0wnQ==}
    engines: {node: '>=12'}
    cpu: [x64]
    os: [sunos]
    requiresBuild: true
    dev: false
    optional: true

  /@esbuild/sunos-x64@0.19.8:
    resolution: {integrity: sha512-9Lc4s7Oi98GqFA4HzA/W2JHIYfnXbUYgekUP/Sm4BG9sfLjyv6GKKHKKVs83SMicBF2JwAX6A1PuOLMqpD001w==}
    engines: {node: '>=12'}
    cpu: [x64]
    os: [sunos]
    requiresBuild: true
    dev: true
    optional: true

  /@esbuild/win32-arm64@0.18.20:
    resolution: {integrity: sha512-ddYFR6ItYgoaq4v4JmQQaAI5s7npztfV4Ag6NrhiaW0RrnOXqBkgwZLofVTlq1daVTQNhtI5oieTvkRPfZrePg==}
    engines: {node: '>=12'}
    cpu: [arm64]
    os: [win32]
    requiresBuild: true
    dev: false
    optional: true

  /@esbuild/win32-arm64@0.19.8:
    resolution: {integrity: sha512-rq6WzBGjSzihI9deW3fC2Gqiak68+b7qo5/3kmB6Gvbh/NYPA0sJhrnp7wgV4bNwjqM+R2AApXGxMO7ZoGhIJg==}
    engines: {node: '>=12'}
    cpu: [arm64]
    os: [win32]
    requiresBuild: true
    dev: true
    optional: true

  /@esbuild/win32-ia32@0.18.20:
    resolution: {integrity: sha512-Wv7QBi3ID/rROT08SABTS7eV4hX26sVduqDOTe1MvGMjNd3EjOz4b7zeexIR62GTIEKrfJXKL9LFxTYgkyeu7g==}
    engines: {node: '>=12'}
    cpu: [ia32]
    os: [win32]
    requiresBuild: true
    dev: false
    optional: true

  /@esbuild/win32-ia32@0.19.8:
    resolution: {integrity: sha512-AIAbverbg5jMvJznYiGhrd3sumfwWs8572mIJL5NQjJa06P8KfCPWZQ0NwZbPQnbQi9OWSZhFVSUWjjIrn4hSw==}
    engines: {node: '>=12'}
    cpu: [ia32]
    os: [win32]
    requiresBuild: true
    dev: true
    optional: true

  /@esbuild/win32-x64@0.18.20:
    resolution: {integrity: sha512-kTdfRcSiDfQca/y9QIkng02avJ+NCaQvrMejlsB3RRv5sE9rRoeBPISaZpKxHELzRxZyLvNts1P27W3wV+8geQ==}
    engines: {node: '>=12'}
    cpu: [x64]
    os: [win32]
    requiresBuild: true
    dev: false
    optional: true

  /@esbuild/win32-x64@0.19.8:
    resolution: {integrity: sha512-bfZ0cQ1uZs2PqpulNL5j/3w+GDhP36k1K5c38QdQg+Swy51jFZWWeIkteNsufkQxp986wnqRRsb/bHbY1WQ7TA==}
    engines: {node: '>=12'}
    cpu: [x64]
    os: [win32]
    requiresBuild: true
    dev: true
    optional: true

  /@eslint-community/eslint-utils@4.4.0(eslint@8.50.0):
    resolution: {integrity: sha512-1/sA4dwrzBAyeUoQ6oxahHKmrZvsnLCg4RfxW3ZFGGmQkSNQPFNLV9CUEFQP1x9EYXHTo5p6xdhZM1Ne9p/AfA==}
    engines: {node: ^12.22.0 || ^14.17.0 || >=16.0.0}
    peerDependencies:
      eslint: ^6.0.0 || ^7.0.0 || >=8.0.0
    dependencies:
      eslint: 8.50.0
      eslint-visitor-keys: 3.4.3
    dev: true

  /@eslint-community/regexpp@4.10.0:
    resolution: {integrity: sha512-Cu96Sd2By9mCNTx2iyKOmq10v22jUVQv0lQnlGNy16oE9589yE+QADPbrMGCkA51cKZSg3Pu/aTJVTGfL/qjUA==}
    engines: {node: ^12.0.0 || ^14.0.0 || >=16.0.0}
    dev: true

  /@eslint/eslintrc@2.1.4:
    resolution: {integrity: sha512-269Z39MS6wVJtsoUl10L60WdkhJVdPG24Q4eZTH3nnF6lpvSShEK3wQjDX9JRWAUPvPh7COouPpU9IrqaZFvtQ==}
    engines: {node: ^12.22.0 || ^14.17.0 || >=16.0.0}
    dependencies:
      ajv: 6.12.6
      debug: 4.3.4
      espree: 9.6.1
      globals: 13.23.0
      ignore: 5.3.0
      import-fresh: 3.3.0
      js-yaml: 4.1.0
      minimatch: 3.1.2
      strip-json-comments: 3.1.1
    transitivePeerDependencies:
      - supports-color
    dev: true

  /@eslint/js@8.50.0:
    resolution: {integrity: sha512-NCC3zz2+nvYd+Ckfh87rA47zfu2QsQpvc6k1yzTk+b9KzRj0wkGa8LSoGOXN6Zv4lRf/EIoZ80biDh9HOI+RNQ==}
    engines: {node: ^12.22.0 || ^14.17.0 || >=16.0.0}
    dev: true

  /@fastify/busboy@2.1.0:
    resolution: {integrity: sha512-+KpH+QxZU7O4675t3mnkQKcZZg56u+K/Ct2K+N2AZYNVK8kyeo/bI18tI8aPm3tvNNRyTWfj6s5tnGNlcbQRsA==}
    engines: {node: '>=14'}
    dev: true

  /@floating-ui/core@1.5.2:
    resolution: {integrity: sha512-Ii3MrfY/GAIN3OhXNzpCKaLxHQfJF9qvwq/kEJYdqDxeIHa01K8sldugal6TmeeXl+WMvhv9cnVzUTaFFJF09A==}
    dependencies:
      '@floating-ui/utils': 0.1.6
    dev: true

  /@floating-ui/dom@1.5.3:
    resolution: {integrity: sha512-ClAbQnEqJAKCJOEbbLo5IUlZHkNszqhuxS4fHAVxRPXPya6Ysf2G8KypnYcOTpx6I8xcgF9bbHb6g/2KpbV8qA==}
    dependencies:
      '@floating-ui/core': 1.5.2
      '@floating-ui/utils': 0.1.6
    dev: true

  /@floating-ui/utils@0.1.6:
    resolution: {integrity: sha512-OfX7E2oUDYxtBvsuS4e/jSn4Q9Qb6DzgeYtsAdkPZ47znpoNsMgZw0+tVijiv3uGNR6dgNlty6r9rzIzHjtd/A==}
    dev: true

  /@floating-ui/vue@1.0.2(vue@3.3.11):
    resolution: {integrity: sha512-sImlAl9mAoCKZLNlwWz2P2ZMJIDlOEDXrRD6aD2sIHAka1LPC+nWtB+D3lPe7IE7FGWSbwBPTnlSdlABa3Fr0A==}
    dependencies:
      '@floating-ui/dom': 1.5.3
      vue-demi: 0.14.6(vue@3.3.11)
    transitivePeerDependencies:
      - '@vue/composition-api'
      - vue
    dev: true

  /@fontsource/jetbrains-mono@5.0.18:
    resolution: {integrity: sha512-0+YDAaAnCdXjirHFO3NfHLUW8xtKCT5rlm23Q0qG3TpZp3QBrZh5r9ikUxh3ufHc2+fVnk4Y6GWNEnVIfB7u/g==}
    dev: true

  /@fortawesome/fontawesome-common-types@6.4.2:
    resolution: {integrity: sha512-1DgP7f+XQIJbLFCTX1V2QnxVmpLdKdzzo2k8EmvDOePfchaIGQ9eCHj2up3/jNEbZuBqel5OxiaOJf37TWauRA==}
    engines: {node: '>=6'}
    requiresBuild: true
    dev: true

  /@fortawesome/fontawesome-svg-core@6.4.2:
    resolution: {integrity: sha512-gjYDSKv3TrM2sLTOKBc5rH9ckje8Wrwgx1CxAPbN5N3Fm4prfi7NsJVWd1jklp7i5uSCVwhZS5qlhMXqLrpAIg==}
    engines: {node: '>=6'}
    requiresBuild: true
    dependencies:
      '@fortawesome/fontawesome-common-types': 6.4.2
    dev: true

  /@fortawesome/free-regular-svg-icons@6.4.2:
    resolution: {integrity: sha512-0+sIUWnkgTVVXVAPQmW4vxb9ZTHv0WstOa3rBx9iPxrrrDH6bNLsDYuwXF9b6fGm+iR7DKQvQshUH/FJm3ed9Q==}
    engines: {node: '>=6'}
    requiresBuild: true
    dependencies:
      '@fortawesome/fontawesome-common-types': 6.4.2
    dev: true

  /@fortawesome/free-solid-svg-icons@6.4.2:
    resolution: {integrity: sha512-sYwXurXUEQS32fZz9hVCUUv/xu49PEJEyUOsA51l6PU/qVgfbTb2glsTEaJngVVT8VqBATRIdh7XVgV1JF1LkA==}
    engines: {node: '>=6'}
    requiresBuild: true
    dependencies:
      '@fortawesome/fontawesome-common-types': 6.4.2
    dev: true

  /@fortawesome/vue-fontawesome@3.0.3(@fortawesome/fontawesome-svg-core@6.4.2)(vue@3.3.11):
    resolution: {integrity: sha512-KCPHi9QemVXGMrfuwf3nNnNo129resAIQWut9QTAMXmXqL2ErABC6ohd2yY5Ipq0CLWNbKHk8TMdTXL/Zf3ZhA==}
    peerDependencies:
      '@fortawesome/fontawesome-svg-core': ~1 || ~6
      vue: '>= 3.0.0 < 4'
    dependencies:
      '@fortawesome/fontawesome-svg-core': 6.4.2
      vue: 3.3.11(typescript@5.2.2)
    dev: true

  /@gar/promisify@1.1.3:
    resolution: {integrity: sha512-k2Ty1JcVojjJFwrg/ThKi2ujJ7XNLYaFGNB/bWT9wGR+oSMJHMa5w+CUq6p/pVrKeNNgA7pCqEcjSnHVoqJQFw==}
    requiresBuild: true
    dev: false
    optional: true

  /@hapi/hoek@9.3.0:
    resolution: {integrity: sha512-/c6rf4UJlmHlC9b5BaNvzAcFv7HZ2QHaV0D4/HNlBdvFnvQq8RI4kYdhyPCl7Xj+oWvTWQ8ujhqS53LIgAe6KQ==}
    dev: true

  /@hapi/topo@5.1.0:
    resolution: {integrity: sha512-foQZKJig7Ob0BMAYBfcJk8d77QtOe7Wo4ox7ff1lQYoNNAb6jwcY1ncdoy2e9wQZzvNy7ODZCYJkK8kzmcAnAg==}
    dependencies:
      '@hapi/hoek': 9.3.0
    dev: true

  /@homebridge/node-pty-prebuilt-multiarch@0.11.12:
    resolution: {integrity: sha512-AHAqVWqWjMxNld+6mpNi/WtwvtskGNJkqxj1EBeMEmxt/0mEY3L109qZE665gc8l+5mo5Whgw64bdl5diQrtag==}
    requiresBuild: true
    dependencies:
      nan: 2.18.0
      prebuild-install: 7.1.1
    dev: false

  /@humanwhocodes/config-array@0.11.13:
    resolution: {integrity: sha512-JSBDMiDKSzQVngfRjOdFXgFfklaXI4K9nLF49Auh21lmBWRLIK3+xTErTWD4KU54pb6coM6ESE7Awz/FNU3zgQ==}
    engines: {node: '>=10.10.0'}
    dependencies:
      '@humanwhocodes/object-schema': 2.0.1
      debug: 4.3.4
      minimatch: 3.1.2
    transitivePeerDependencies:
      - supports-color
    dev: true

  /@humanwhocodes/module-importer@1.0.1:
    resolution: {integrity: sha512-bxveV4V8v5Yb4ncFTT3rPSgZBOpCkjfK0y4oVVVJwIuDVBRMDXrPyXRL988i5ap9m9bnyEEjWfm5WkBmtffLfA==}
    engines: {node: '>=12.22'}
    dev: true

  /@humanwhocodes/object-schema@2.0.1:
    resolution: {integrity: sha512-dvuCeX5fC9dXgJn9t+X5atfmgQAzUOWqS1254Gh0m6i8wKd10ebXkfNKiRK+1GWi/yTvvLDHpoxLr0xxxeslWw==}
    dev: true

  /@intlify/core-base@9.5.0:
    resolution: {integrity: sha512-y3ufM1RJbI/DSmJf3lYs9ACq3S/iRvaSsE3rPIk0MGH7fp+JxU6rdryv/EYcwfcr3Y1aHFlCBir6S391hRZ57w==}
    engines: {node: '>= 16'}
    dependencies:
      '@intlify/message-compiler': 9.5.0
      '@intlify/shared': 9.5.0
    dev: true

  /@intlify/message-compiler@9.5.0:
    resolution: {integrity: sha512-CAhVNfEZcOVFg0/5MNyt+OFjvs4J/ARjCj2b+54/FvFP0EDJI5lIqMTSDBE7k0atMROSP0SvWCkwu/AZ5xkK1g==}
    engines: {node: '>= 16'}
    dependencies:
      '@intlify/shared': 9.5.0
      source-map-js: 1.0.2
    dev: true

  /@intlify/shared@9.5.0:
    resolution: {integrity: sha512-tAxV14LMXZDZbu32XzLMTsowNlgJNmLwWHYzvMUl6L8gvQeoYiZONjY7AUsqZW8TOZDX9lfvF6adPkk9FSRdDA==}
    engines: {node: '>= 16'}
    dev: true

  /@inventage/envsubst@0.16.0:
    resolution: {integrity: sha512-l3hc0nzMpREpcjDqxGjeGNH+N7wD45BQGg2CvLDdTvuEUxhacmRnlqRtRlIyfyW3XQjrlkcDXhWJlgImmLK+CA==}
    engines: {node: '>=16.17.0'}
    hasBin: true
    dependencies:
      cli-table3: 0.6.3
      escape-string-regexp: 5.0.0
      globby: 13.2.2
      meow: 12.1.1
      string.prototype.matchall: 4.0.10
    dev: false

  /@isaacs/cliui@8.0.2:
    resolution: {integrity: sha512-O8jcjabXaleOG9DQ0+ARXWZBTfnP4WNAqzuiJK7ll44AmxGKv/J2M4TPjxjY3znBCfvBXFzucm1twdyFybFqEA==}
    engines: {node: '>=12'}
    dependencies:
      string-width: 5.1.2
      string-width-cjs: /string-width@4.2.3
      strip-ansi: 7.1.0
      strip-ansi-cjs: /strip-ansi@6.0.1
      wrap-ansi: 8.1.0
      wrap-ansi-cjs: /wrap-ansi@7.0.0
    dev: false

  /@jridgewell/sourcemap-codec@1.4.15:
    resolution: {integrity: sha512-eF2rxCRulEKXHTRiDrDy6erMYWqNw4LPdQ8UQA4huuxaQsVeRPFl2oM8oDGxMFhJUWZf9McpLtJasDDZb/Bpeg==}
    dev: true

  /@louislam/sqlite3@15.1.6:
    resolution: {integrity: sha512-cVf7hcMrfywYnycatLvorngTFpL3BSWvEy7/NrEfcTyQX8xxj9fdeD553oCTv5fIAk85fluo6mzPq89V3YzrVA==}
    requiresBuild: true
    peerDependenciesMeta:
      node-gyp:
        optional: true
    dependencies:
      '@mapbox/node-pre-gyp': 1.0.11
      node-addon-api: 4.3.0
      tar: 6.2.0
    optionalDependencies:
      node-gyp: 8.4.1
    transitivePeerDependencies:
      - bluebird
      - encoding
      - supports-color
    dev: false

  /@mapbox/node-pre-gyp@1.0.11:
    resolution: {integrity: sha512-Yhlar6v9WQgUp/He7BdgzOz8lqMQ8sU+jkCq7Wx8Myc5YFJLbEe7lgui/V7G1qB1DJykHSGwreceSaD60Y0PUQ==}
    hasBin: true
    dependencies:
      detect-libc: 2.0.2
      https-proxy-agent: 5.0.1
      make-dir: 3.1.0
      node-fetch: 2.7.0
      nopt: 5.0.0
      npmlog: 5.0.1
      rimraf: 3.0.2
      semver: 7.5.4
      tar: 6.2.0
    transitivePeerDependencies:
      - encoding
      - supports-color
    dev: false

  /@nodelib/fs.scandir@2.1.5:
    resolution: {integrity: sha512-vq24Bq3ym5HEQm2NKCr3yXDwjc7vTsEThRDnkp2DK9p1uqLR+DHurm/NOTo0KG7HYHU7eppKZj3MyqYuMBf62g==}
    engines: {node: '>= 8'}
    dependencies:
      '@nodelib/fs.stat': 2.0.5
      run-parallel: 1.2.0

  /@nodelib/fs.stat@2.0.5:
    resolution: {integrity: sha512-RkhPPp2zrqDAQA/2jNhnztcPAlv64XdhIp7a7454A5ovI7Bukxgt7MX7udwAu3zg1DcpPU0rz3VV1SeaqvY4+A==}
    engines: {node: '>= 8'}

  /@nodelib/fs.walk@1.2.8:
    resolution: {integrity: sha512-oGB+UxlgWcgQkgwo8GcEGwemoTFt3FIO9ababBmaGwXIoBKZ+GTy0pP185beGg7Llih/NSHSV2XAs1lnznocSg==}
    engines: {node: '>= 8'}
    dependencies:
      '@nodelib/fs.scandir': 2.1.5
      fastq: 1.15.0

  /@npmcli/fs@1.1.1:
    resolution: {integrity: sha512-8KG5RD0GVP4ydEzRn/I4BNDuxDtqVbOdm8675T49OIG/NGhaK0pjPX7ZcDlvKYbA+ulvVK3ztfcF4uBdOxuJbQ==}
    requiresBuild: true
    dependencies:
      '@gar/promisify': 1.1.3
      semver: 7.5.4
    dev: false
    optional: true

  /@npmcli/move-file@1.1.2:
    resolution: {integrity: sha512-1SUf/Cg2GzGDyaf15aR9St9TWlb+XvbZXWpDx8YKs7MLzMH/BCeopv+y9vzrzgkfykCGuWOlSu3mZhj2+FQcrg==}
    engines: {node: '>=10'}
    deprecated: This functionality has been moved to @npmcli/fs
    requiresBuild: true
    dependencies:
      mkdirp: 1.0.4
      rimraf: 3.0.2
    dev: false
    optional: true

  /@octokit/auth-token@4.0.0:
    resolution: {integrity: sha512-tY/msAuJo6ARbK6SPIxZrPBms3xPbfwBrulZe0Wtr/DIY9lje2HeV1uoebShn6mx7SjCHif6EjMvoREj+gZ+SA==}
    engines: {node: '>= 18'}
    dev: true

  /@octokit/core@5.0.2:
    resolution: {integrity: sha512-cZUy1gUvd4vttMic7C0lwPed8IYXWYp8kHIMatyhY8t8n3Cpw2ILczkV5pGMPqef7v0bLo0pOHrEHarsau2Ydg==}
    engines: {node: '>= 18'}
    dependencies:
      '@octokit/auth-token': 4.0.0
      '@octokit/graphql': 7.0.2
      '@octokit/request': 8.1.6
      '@octokit/request-error': 5.0.1
      '@octokit/types': 12.4.0
      before-after-hook: 2.2.3
      universal-user-agent: 6.0.1
    dev: true

  /@octokit/endpoint@9.0.4:
    resolution: {integrity: sha512-DWPLtr1Kz3tv8L0UvXTDP1fNwM0S+z6EJpRcvH66orY6Eld4XBMCSYsaWp4xIm61jTWxK68BrR7ibO+vSDnZqw==}
    engines: {node: '>= 18'}
    dependencies:
      '@octokit/types': 12.4.0
      universal-user-agent: 6.0.1
    dev: true

  /@octokit/graphql@7.0.2:
    resolution: {integrity: sha512-OJ2iGMtj5Tg3s6RaXH22cJcxXRi7Y3EBqbHTBRq+PQAqfaS8f/236fUrWhfSn8P4jovyzqucxme7/vWSSZBX2Q==}
    engines: {node: '>= 18'}
    dependencies:
      '@octokit/request': 8.1.6
      '@octokit/types': 12.4.0
      universal-user-agent: 6.0.1
    dev: true

  /@octokit/openapi-types@19.1.0:
    resolution: {integrity: sha512-6G+ywGClliGQwRsjvqVYpklIfa7oRPA0vyhPQG/1Feh+B+wU0vGH1JiJ5T25d3g1JZYBHzR2qefLi9x8Gt+cpw==}
    dev: true

  /@octokit/plugin-paginate-rest@9.1.5(@octokit/core@5.0.2):
    resolution: {integrity: sha512-WKTQXxK+bu49qzwv4qKbMMRXej1DU2gq017euWyKVudA6MldaSSQuxtz+vGbhxV4CjxpUxjZu6rM2wfc1FiWVg==}
    engines: {node: '>= 18'}
    peerDependencies:
      '@octokit/core': '>=5'
    dependencies:
      '@octokit/core': 5.0.2
      '@octokit/types': 12.4.0
    dev: true

  /@octokit/plugin-rest-endpoint-methods@10.2.0(@octokit/core@5.0.2):
    resolution: {integrity: sha512-ePbgBMYtGoRNXDyKGvr9cyHjQ163PbwD0y1MkDJCpkO2YH4OeXX40c4wYHKikHGZcpGPbcRLuy0unPUuafco8Q==}
    engines: {node: '>= 18'}
    peerDependencies:
      '@octokit/core': '>=5'
    dependencies:
      '@octokit/core': 5.0.2
      '@octokit/types': 12.4.0
    dev: true

  /@octokit/request-error@5.0.1:
    resolution: {integrity: sha512-X7pnyTMV7MgtGmiXBwmO6M5kIPrntOXdyKZLigNfQWSEQzVxR4a4vo49vJjTWX70mPndj8KhfT4Dx+2Ng3vnBQ==}
    engines: {node: '>= 18'}
    dependencies:
      '@octokit/types': 12.4.0
      deprecation: 2.3.1
      once: 1.4.0
    dev: true

  /@octokit/request@8.1.6:
    resolution: {integrity: sha512-YhPaGml3ncZC1NfXpP3WZ7iliL1ap6tLkAp6MvbK2fTTPytzVUyUesBBogcdMm86uRYO5rHaM1xIWxigWZ17MQ==}
    engines: {node: '>= 18'}
    dependencies:
      '@octokit/endpoint': 9.0.4
      '@octokit/request-error': 5.0.1
      '@octokit/types': 12.4.0
      universal-user-agent: 6.0.1
    dev: true

  /@octokit/types@12.4.0:
    resolution: {integrity: sha512-FLWs/AvZllw/AGVs+nJ+ELCDZZJk+kY0zMen118xhL2zD0s1etIUHm1odgjP7epxYU1ln7SZxEUWYop5bhsdgQ==}
    dependencies:
      '@octokit/openapi-types': 19.1.0
    dev: true

  /@pkgjs/parseargs@0.11.0:
    resolution: {integrity: sha512-+1VkjdD0QBLPodGrJUeqarH8VAIvQODIbwh9XpP5Syisf7YoQgsJKPNFoqqLQlu+VQ/tVSshMR6loPMn8U+dPg==}
    engines: {node: '>=14'}
    requiresBuild: true
    dev: false
    optional: true

  /@popperjs/core@2.11.8:
    resolution: {integrity: sha512-P1st0aksCrn9sGZhp8GMYwBnQsbvAWsZAX44oXNNvLHGqAOcoVxmjZiohstwQ7SqKnbR47akdNi+uleWD8+g6A==}
    dev: true

  /@rollup/pluginutils@5.1.0:
    resolution: {integrity: sha512-XTIWOPPcpvyKI6L1NHo0lFlCyznUEyPmPY1mc3KpPVDYulHSTvyeLNVW00QTLIAFNhR3kYnJTQHeGqU4M3n09g==}
    engines: {node: '>=14.0.0'}
    peerDependencies:
      rollup: ^1.20.0||^2.0.0||^3.0.0||^4.0.0
    peerDependenciesMeta:
      rollup:
        optional: true
    dependencies:
      '@types/estree': 1.0.5
      estree-walker: 2.0.2
      picomatch: 2.3.1
    dev: true

  /@rollup/rollup-android-arm-eabi@4.7.0:
    resolution: {integrity: sha512-rGku10pL1StFlFvXX5pEv88KdGW6DHUghsxyP/aRYb9eH+74jTGJ3U0S/rtlsQ4yYq1Hcc7AMkoJOb1xu29Fxw==}
    cpu: [arm]
    os: [android]
    requiresBuild: true
    dev: true
    optional: true

  /@rollup/rollup-android-arm64@4.7.0:
    resolution: {integrity: sha512-/EBw0cuJ/KVHiU2qyVYUhogXz7W2vXxBzeE9xtVIMC+RyitlY2vvaoysMUqASpkUtoNIHlnKTu/l7mXOPgnKOA==}
    cpu: [arm64]
    os: [android]
    requiresBuild: true
    dev: true
    optional: true

  /@rollup/rollup-darwin-arm64@4.7.0:
    resolution: {integrity: sha512-4VXG1bgvClJdbEYYjQ85RkOtwN8sqI3uCxH0HC5w9fKdqzRzgG39K7GAehATGS8jghA7zNoS5CjSKkDEqWmNZg==}
    cpu: [arm64]
    os: [darwin]
    requiresBuild: true
    dev: true
    optional: true

  /@rollup/rollup-darwin-x64@4.7.0:
    resolution: {integrity: sha512-/ImhO+T/RWJ96hUbxiCn2yWI0/MeQZV/aeukQQfhxiSXuZJfyqtdHPUPrc84jxCfXTxbJLmg4q+GBETeb61aNw==}
    cpu: [x64]
    os: [darwin]
    requiresBuild: true
    dev: true
    optional: true

  /@rollup/rollup-linux-arm-gnueabihf@4.7.0:
    resolution: {integrity: sha512-zhye8POvTyUXlKbfPBVqoHy3t43gIgffY+7qBFqFxNqVtltQLtWeHNAbrMnXiLIfYmxcoL/feuLDote2tx+Qbg==}
    cpu: [arm]
    os: [linux]
    requiresBuild: true
    dev: true
    optional: true

  /@rollup/rollup-linux-arm64-gnu@4.7.0:
    resolution: {integrity: sha512-RAdr3OJnUum6Vs83cQmKjxdTg31zJnLLTkjhcFt0auxM6jw00GD6IPFF42uasYPr/wGC6TRm7FsQiJyk0qIEfg==}
    cpu: [arm64]
    os: [linux]
    requiresBuild: true
    dev: true
    optional: true

  /@rollup/rollup-linux-arm64-musl@4.7.0:
    resolution: {integrity: sha512-nhWwYsiJwZGq7SyR3afS3EekEOsEAlrNMpPC4ZDKn5ooYSEjDLe9W/xGvoIV8/F/+HNIY6jY8lIdXjjxfxopXw==}
    cpu: [arm64]
    os: [linux]
    requiresBuild: true
    dev: true
    optional: true

  /@rollup/rollup-linux-riscv64-gnu@4.7.0:
    resolution: {integrity: sha512-rlfy5RnQG1aop1BL/gjdH42M2geMUyVQqd52GJVirqYc787A/XVvl3kQ5NG/43KXgOgE9HXgCaEH05kzQ+hLoA==}
    cpu: [riscv64]
    os: [linux]
    requiresBuild: true
    dev: true
    optional: true

  /@rollup/rollup-linux-x64-gnu@4.7.0:
    resolution: {integrity: sha512-cCkoGlGWfBobdDtiiypxf79q6k3/iRVGu1HVLbD92gWV5WZbmuWJCgRM4x2N6i7ljGn1cGytPn9ZAfS8UwF6vg==}
    cpu: [x64]
    os: [linux]
    requiresBuild: true
    dev: true
    optional: true

  /@rollup/rollup-linux-x64-musl@4.7.0:
    resolution: {integrity: sha512-R2oBf2p/Arc1m+tWmiWbpHBjEcJnHVnv6bsypu4tcKdrYTpDfl1UT9qTyfkIL1iiii5D4WHxUHCg5X0pzqmxFg==}
    cpu: [x64]
    os: [linux]
    requiresBuild: true
    dev: true
    optional: true

  /@rollup/rollup-win32-arm64-msvc@4.7.0:
    resolution: {integrity: sha512-CPtgaQL1aaPc80m8SCVEoxFGHxKYIt3zQYC3AccL/SqqiWXblo3pgToHuBwR8eCP2Toa+X1WmTR/QKFMykws7g==}
    cpu: [arm64]
    os: [win32]
    requiresBuild: true
    dev: true
    optional: true

  /@rollup/rollup-win32-ia32-msvc@4.7.0:
    resolution: {integrity: sha512-pmioUlttNh9GXF5x2CzNa7Z8kmRTyhEzzAC+2WOOapjewMbl+3tGuAnxbwc5JyG8Jsz2+hf/QD/n5VjimOZ63g==}
    cpu: [ia32]
    os: [win32]
    requiresBuild: true
    dev: true
    optional: true

  /@rollup/rollup-win32-x64-msvc@4.7.0:
    resolution: {integrity: sha512-SeZzC2QhhdBQUm3U0c8+c/P6UlRyBcLL2Xp5KX7z46WXZxzR8RJSIWL9wSUeBTgxog5LTPJuPj0WOT9lvrtP7Q==}
    cpu: [x64]
    os: [win32]
    requiresBuild: true
    dev: true
    optional: true

  /@sideway/address@4.1.4:
    resolution: {integrity: sha512-7vwq+rOHVWjyXxVlR76Agnvhy8I9rpzjosTESvmhNeXOXdZZB15Fl+TI9x1SiHZH5Jv2wTGduSxFDIaq0m3DUw==}
    dependencies:
      '@hapi/hoek': 9.3.0
    dev: true

  /@sideway/formula@3.0.1:
    resolution: {integrity: sha512-/poHZJJVjx3L+zVD6g9KgHfYnb443oi7wLu/XKojDviHy6HOEOA6z1Trk5aR1dGcmPenJEgb2sK2I80LeS3MIg==}
    dev: true

  /@sideway/pinpoint@2.0.0:
    resolution: {integrity: sha512-RNiOoTPkptFtSVzQevY/yWtZwf/RxyVnPy/OcA9HBM3MlGDnBEYL5B41H0MTn0Uec8Hi+2qUtTfG2WWZBmMejQ==}
    dev: true

  /@socket.io/component-emitter@3.1.0:
    resolution: {integrity: sha512-+9jVqKhRSpsc591z5vX+X5Yyw+he/HCB4iQ/RYxw35CEPaY1gnsNE43nf9n9AaYjAQrTiI/mOwKUKdUs9vf7Xg==}
    dev: false

  /@tootallnate/once@1.1.2:
    resolution: {integrity: sha512-RbzJvlNzmRq5c3O09UipeuXno4tA1FE6ikOjxZK0tuxVv3412l64l5t1W5pj4+rJq9vpkm/kwiR07aZXnsKPxw==}
    engines: {node: '>= 6'}
    requiresBuild: true
    dev: false
    optional: true

  /@types/bcryptjs@2.4.6:
    resolution: {integrity: sha512-9xlo6R2qDs5uixm0bcIqCeMCE6HiQsIyel9KQySStiyqNl2tnj2mP3DX1Nf56MD6KMenNNlBBsy3LJ7gUEQPXQ==}
    dev: true

  /@types/body-parser@1.19.5:
    resolution: {integrity: sha512-fB3Zu92ucau0iQ0JMCFQE7b/dv8Ot07NI3KaZIkIUNXq82k4eBAqUaneXfleGY9JWskeS9y+u0nXMyspcuQrCg==}
    dependencies:
      '@types/connect': 3.4.38
      '@types/node': 20.10.4
    dev: true

  /@types/bootstrap@5.2.10:
    resolution: {integrity: sha512-F2X+cd6551tep0MvVZ6nM8v7XgGN/twpdNDjqS1TUM7YFNEtQYWk+dKAnH+T1gr6QgCoGMPl487xw/9hXooa2g==}
    dependencies:
      '@popperjs/core': 2.11.8
    dev: true

  /@types/command-exists@1.2.3:
    resolution: {integrity: sha512-PpbaE2XWLaWYboXD6k70TcXO/OdOyyRFq5TVpmlUELNxdkkmXU9fkImNosmXU1DtsNrqdUgWd/nJQYXgwmtdXQ==}
    dev: true

  /@types/connect@3.4.38:
    resolution: {integrity: sha512-K6uROf1LD88uDQqJCktA4yzL1YYAK6NgfsI0v/mTgyPKWsX1CnJ0XPSDhViejru1GcRkLWb8RlzFYJRqGUbaug==}
    dependencies:
      '@types/node': 20.10.4
    dev: true

  /@types/cookie@0.4.1:
    resolution: {integrity: sha512-XW/Aa8APYr6jSVVA1y/DEIZX0/GMKLEVekNG727R8cs56ahETkRAy/3DR7+fJyh7oUgGwNQaRfXCun0+KbWY7Q==}
    dev: false

  /@types/cors@2.8.17:
    resolution: {integrity: sha512-8CGDvrBj1zgo2qE+oS3pOCyYNqCPryMWY2bGfwA0dcfopWGgxs+78df0Rs3rc9THP4JkOhLsAa+15VdpAqkcUA==}
    dependencies:
      '@types/node': 20.10.4
    dev: false

  /@types/estree@1.0.5:
    resolution: {integrity: sha512-/kYRxGDLWzHOB7q+wtSUQlFrtcdUccpfy+X+9iMBpHK8QLLhx2wIPYuS5DYtR9Wa/YlZAbIovy7qVdB1Aq6Lyw==}
    dev: true

  /@types/express-serve-static-core@4.17.41:
    resolution: {integrity: sha512-OaJ7XLaelTgrvlZD8/aa0vvvxZdUmlCn6MtWeB7TkiKW70BQLc9XEPpDLPdbo52ZhXUCrznlWdCHWxJWtdyajA==}
    dependencies:
      '@types/node': 20.10.4
      '@types/qs': 6.9.10
      '@types/range-parser': 1.2.7
      '@types/send': 0.17.4
    dev: true

  /@types/express@4.17.21:
    resolution: {integrity: sha512-ejlPM315qwLpaQlQDTjPdsUFSc6ZsP4AN6AlWnogPjQ7CVi7PYF3YVz+CY3jE2pwYf7E/7HlDAN0rV2GxTG0HQ==}
    dependencies:
      '@types/body-parser': 1.19.5
      '@types/express-serve-static-core': 4.17.41
      '@types/qs': 6.9.10
      '@types/serve-static': 1.15.5
    dev: true

  /@types/http-errors@2.0.4:
    resolution: {integrity: sha512-D0CFMMtydbJAegzOyHjtiKPLlvnm3iTZyZRSZoLq2mRhDdmLfIWOCYPfQJ4cu2erKghU++QvjcUjp/5h7hESpA==}
    dev: true

  /@types/json-schema@7.0.15:
    resolution: {integrity: sha512-5+fP8P8MFNC+AyZCDxrB2pkZFPGzqQWUzpSeuuVLvm8VMcorNYavBqoFcxK8bQz4Qsbn4oUEEem4wDLfcysGHA==}
    dev: true

  /@types/jsonwebtoken@9.0.5:
    resolution: {integrity: sha512-VRLSGzik+Unrup6BsouBeHsf4d1hOEgYWTm/7Nmw1sXoN1+tRly/Gy/po3yeahnP4jfnQWWAhQAqcNfH7ngOkA==}
    dependencies:
      '@types/node': 20.10.4
    dev: true

  /@types/mime@1.3.5:
    resolution: {integrity: sha512-/pyBZWSLD2n0dcHE3hq8s8ZvcETHtEuF+3E7XVt0Ig2nvsVQXdghHVcEkIWjy9A0wKfTn97a/PSDYohKIlnP/w==}
    dev: true

  /@types/mime@3.0.4:
    resolution: {integrity: sha512-iJt33IQnVRkqeqC7PzBHPTC6fDlRNRW8vjrgqtScAhrmMwe8c4Eo7+fUGTa+XdWrpEgpyKWMYmi2dIwMAYRzPw==}
    dev: true

  /@types/node@20.10.4:
    resolution: {integrity: sha512-D08YG6rr8X90YB56tSIuBaddy/UXAA9RKJoFvrsnogAum/0pmjkgi4+2nx96A330FmioegBWmEYQ+syqCFaveg==}
    dependencies:
      undici-types: 5.26.5

  /@types/node@20.3.3:
    resolution: {integrity: sha512-wheIYdr4NYML61AjC8MKj/2jrR/kDQri/CIpVoZwldwhnIrD/j9jIU5bJ8yBKuB2VhpFV7Ab6G2XkBjv9r9Zzw==}
    dev: false

  /@types/qs@6.9.10:
    resolution: {integrity: sha512-3Gnx08Ns1sEoCrWssEgTSJs/rsT2vhGP+Ja9cnnk9k4ALxinORlQneLXFeFKOTJMOeZUFD1s7w+w2AphTpvzZw==}
    dev: true

  /@types/range-parser@1.2.7:
    resolution: {integrity: sha512-hKormJbkJqzQGhziax5PItDUTMAM9uE2XXQmM37dyd4hVM+5aVl7oVxMVUiVQn2oCQFN/LKCZdvSM0pFRqbSmQ==}
    dev: true

  /@types/semver@7.5.6:
    resolution: {integrity: sha512-dn1l8LaMea/IjDoHNd9J52uBbInB796CDffS6VdIxvqYCPSG0V0DzHp76GpaWnlhg88uYyPbXCDIowa86ybd5A==}
    dev: true

  /@types/send@0.17.4:
    resolution: {integrity: sha512-x2EM6TJOybec7c52BX0ZspPodMsQUd5L6PRwOunVyVUhXiBSKf3AezDL8Dgvgt5o0UfKNfuA0eMLr2wLT4AiBA==}
    dependencies:
      '@types/mime': 1.3.5
      '@types/node': 20.10.4
    dev: true

  /@types/serve-static@1.15.5:
    resolution: {integrity: sha512-PDRk21MnK70hja/YF8AHfC7yIsiQHn1rcXx7ijCFBX/k+XQJhQT/gw3xekXKJvx+5SXaMMS8oqQy09Mzvz2TuQ==}
    dependencies:
      '@types/http-errors': 2.0.4
      '@types/mime': 3.0.4
      '@types/node': 20.10.4
    dev: true

  /@types/unzipper@0.10.9:
    resolution: {integrity: sha512-vHbmFZAw8emNAOVkHVbS3qBnbr0x/qHQZ+ei1HE7Oy6Tyrptl+jpqnOX+BF5owcu/HZLOV0nJK+K9sjs1Ox2JA==}
    dependencies:
      '@types/node': 20.10.4
    dev: true

  /@types/web-bluetooth@0.0.20:
    resolution: {integrity: sha512-g9gZnnXVq7gM7v3tJCWV/qw7w+KeOlSHAhgF9RytFyifW6AF61hdT2ucrYhPq9hLs5JIryeupHV3qGk95dH9ow==}
    dev: true

  /@typescript-eslint/eslint-plugin@6.8.0(@typescript-eslint/parser@6.8.0)(eslint@8.50.0)(typescript@5.2.2):
    resolution: {integrity: sha512-GosF4238Tkes2SHPQ1i8f6rMtG6zlKwMEB0abqSJ3Npvos+doIlc/ATG+vX1G9coDF3Ex78zM3heXHLyWEwLUw==}
    engines: {node: ^16.0.0 || >=18.0.0}
    peerDependencies:
      '@typescript-eslint/parser': ^6.0.0 || ^6.0.0-alpha
      eslint: ^7.0.0 || ^8.0.0
      typescript: '*'
    peerDependenciesMeta:
      typescript:
        optional: true
    dependencies:
      '@eslint-community/regexpp': 4.10.0
      '@typescript-eslint/parser': 6.8.0(eslint@8.50.0)(typescript@5.2.2)
      '@typescript-eslint/scope-manager': 6.8.0
      '@typescript-eslint/type-utils': 6.8.0(eslint@8.50.0)(typescript@5.2.2)
      '@typescript-eslint/utils': 6.8.0(eslint@8.50.0)(typescript@5.2.2)
      '@typescript-eslint/visitor-keys': 6.8.0
      debug: 4.3.4
      eslint: 8.50.0
      graphemer: 1.4.0
      ignore: 5.3.0
      natural-compare: 1.4.0
      semver: 7.5.4
      ts-api-utils: 1.0.3(typescript@5.2.2)
      typescript: 5.2.2
    transitivePeerDependencies:
      - supports-color
    dev: true

  /@typescript-eslint/parser@6.8.0(eslint@8.50.0)(typescript@5.2.2):
    resolution: {integrity: sha512-5tNs6Bw0j6BdWuP8Fx+VH4G9fEPDxnVI7yH1IAPkQH5RUtvKwRoqdecAPdQXv4rSOADAaz1LFBZvZG7VbXivSg==}
    engines: {node: ^16.0.0 || >=18.0.0}
    peerDependencies:
      eslint: ^7.0.0 || ^8.0.0
      typescript: '*'
    peerDependenciesMeta:
      typescript:
        optional: true
    dependencies:
      '@typescript-eslint/scope-manager': 6.8.0
      '@typescript-eslint/types': 6.8.0
      '@typescript-eslint/typescript-estree': 6.8.0(typescript@5.2.2)
      '@typescript-eslint/visitor-keys': 6.8.0
      debug: 4.3.4
      eslint: 8.50.0
      typescript: 5.2.2
    transitivePeerDependencies:
      - supports-color
    dev: true

  /@typescript-eslint/scope-manager@6.8.0:
    resolution: {integrity: sha512-xe0HNBVwCph7rak+ZHcFD6A+q50SMsFwcmfdjs9Kz4qDh5hWhaPhFjRs/SODEhroBI5Ruyvyz9LfwUJ624O40g==}
    engines: {node: ^16.0.0 || >=18.0.0}
    dependencies:
      '@typescript-eslint/types': 6.8.0
      '@typescript-eslint/visitor-keys': 6.8.0
    dev: true

  /@typescript-eslint/type-utils@6.8.0(eslint@8.50.0)(typescript@5.2.2):
    resolution: {integrity: sha512-RYOJdlkTJIXW7GSldUIHqc/Hkto8E+fZN96dMIFhuTJcQwdRoGN2rEWA8U6oXbLo0qufH7NPElUb+MceHtz54g==}
    engines: {node: ^16.0.0 || >=18.0.0}
    peerDependencies:
      eslint: ^7.0.0 || ^8.0.0
      typescript: '*'
    peerDependenciesMeta:
      typescript:
        optional: true
    dependencies:
      '@typescript-eslint/typescript-estree': 6.8.0(typescript@5.2.2)
      '@typescript-eslint/utils': 6.8.0(eslint@8.50.0)(typescript@5.2.2)
      debug: 4.3.4
      eslint: 8.50.0
      ts-api-utils: 1.0.3(typescript@5.2.2)
      typescript: 5.2.2
    transitivePeerDependencies:
      - supports-color
    dev: true

  /@typescript-eslint/types@6.8.0:
    resolution: {integrity: sha512-p5qOxSum7W3k+llc7owEStXlGmSl8FcGvhYt8Vjy7FqEnmkCVlM3P57XQEGj58oqaBWDQXbJDZxwUWMS/EAPNQ==}
    engines: {node: ^16.0.0 || >=18.0.0}
    dev: true

  /@typescript-eslint/typescript-estree@6.8.0(typescript@5.2.2):
    resolution: {integrity: sha512-ISgV0lQ8XgW+mvv5My/+iTUdRmGspducmQcDw5JxznasXNnZn3SKNrTRuMsEXv+V/O+Lw9AGcQCfVaOPCAk/Zg==}
    engines: {node: ^16.0.0 || >=18.0.0}
    peerDependencies:
      typescript: '*'
    peerDependenciesMeta:
      typescript:
        optional: true
    dependencies:
      '@typescript-eslint/types': 6.8.0
      '@typescript-eslint/visitor-keys': 6.8.0
      debug: 4.3.4
      globby: 11.1.0
      is-glob: 4.0.3
      semver: 7.5.4
      ts-api-utils: 1.0.3(typescript@5.2.2)
      typescript: 5.2.2
    transitivePeerDependencies:
      - supports-color
    dev: true

  /@typescript-eslint/utils@6.8.0(eslint@8.50.0)(typescript@5.2.2):
    resolution: {integrity: sha512-dKs1itdE2qFG4jr0dlYLQVppqTE+Itt7GmIf/vX6CSvsW+3ov8PbWauVKyyfNngokhIO9sKZeRGCUo1+N7U98Q==}
    engines: {node: ^16.0.0 || >=18.0.0}
    peerDependencies:
      eslint: ^7.0.0 || ^8.0.0
    dependencies:
      '@eslint-community/eslint-utils': 4.4.0(eslint@8.50.0)
      '@types/json-schema': 7.0.15
      '@types/semver': 7.5.6
      '@typescript-eslint/scope-manager': 6.8.0
      '@typescript-eslint/types': 6.8.0
      '@typescript-eslint/typescript-estree': 6.8.0(typescript@5.2.2)
      eslint: 8.50.0
      semver: 7.5.4
    transitivePeerDependencies:
      - supports-color
      - typescript
    dev: true

  /@typescript-eslint/visitor-keys@6.8.0:
    resolution: {integrity: sha512-oqAnbA7c+pgOhW2OhGvxm0t1BULX5peQI/rLsNDpGM78EebV3C9IGbX5HNZabuZ6UQrYveCLjKo8Iy/lLlBkkg==}
    engines: {node: ^16.0.0 || >=18.0.0}
    dependencies:
      '@typescript-eslint/types': 6.8.0
      eslint-visitor-keys: 3.4.3
    dev: true

  /@vitejs/plugin-vue@4.5.2(vite@5.0.7)(vue@3.3.11):
    resolution: {integrity: sha512-UGR3DlzLi/SaVBPX0cnSyE37vqxU3O6chn8l0HJNzQzDia6/Au2A4xKv+iIJW8w2daf80G7TYHhi1pAUjdZ0bQ==}
    engines: {node: ^14.18.0 || >=16.0.0}
    peerDependencies:
      vite: ^4.0.0 || ^5.0.0
      vue: ^3.2.25
    dependencies:
      vite: 5.0.7(sass@1.68.0)
      vue: 3.3.11(typescript@5.2.2)
    dev: true

  /@vue/compiler-core@3.3.11:
    resolution: {integrity: sha512-h97/TGWBilnLuRaj58sxNrsUU66fwdRKLOLQ9N/5iNDfp+DZhYH9Obhe0bXxhedl8fjAgpRANpiZfbgWyruQ0w==}
    dependencies:
      '@babel/parser': 7.23.5
      '@vue/shared': 3.3.11
      estree-walker: 2.0.2
      source-map-js: 1.0.2
    dev: true

  /@vue/compiler-dom@3.3.11:
    resolution: {integrity: sha512-zoAiUIqSKqAJ81WhfPXYmFGwDRuO+loqLxvXmfUdR5fOitPoUiIeFI9cTTyv9MU5O1+ZZglJVTusWzy+wfk5hw==}
    dependencies:
      '@vue/compiler-core': 3.3.11
      '@vue/shared': 3.3.11
    dev: true

  /@vue/compiler-sfc@3.3.11:
    resolution: {integrity: sha512-U4iqPlHO0KQeK1mrsxCN0vZzw43/lL8POxgpzcJweopmqtoYy9nljJzWDIQS3EfjiYhfdtdk9Gtgz7MRXnz3GA==}
    dependencies:
      '@babel/parser': 7.23.5
      '@vue/compiler-core': 3.3.11
      '@vue/compiler-dom': 3.3.11
      '@vue/compiler-ssr': 3.3.11
      '@vue/reactivity-transform': 3.3.11
      '@vue/shared': 3.3.11
      estree-walker: 2.0.2
      magic-string: 0.30.5
      postcss: 8.4.32
      source-map-js: 1.0.2
    dev: true

  /@vue/compiler-ssr@3.3.11:
    resolution: {integrity: sha512-Zd66ZwMvndxRTgVPdo+muV4Rv9n9DwQ4SSgWWKWkPFebHQfVYRrVjeygmmDmPewsHyznCNvJ2P2d6iOOhdv8Qg==}
    dependencies:
      '@vue/compiler-dom': 3.3.11
      '@vue/shared': 3.3.11
    dev: true

  /@vue/devtools-api@6.5.1:
    resolution: {integrity: sha512-+KpckaAQyfbvshdDW5xQylLni1asvNSGme1JFs8I1+/H5pHEhqUKMEQD/qn3Nx5+/nycBq11qAEi8lk+LXI2dA==}
    dev: true

  /@vue/reactivity-transform@3.3.11:
    resolution: {integrity: sha512-fPGjH0wqJo68A0wQ1k158utDq/cRyZNlFoxGwNScE28aUFOKFEnCBsvyD8jHn+0kd0UKVpuGuaZEQ6r9FJRqCg==}
    dependencies:
      '@babel/parser': 7.23.5
      '@vue/compiler-core': 3.3.11
      '@vue/shared': 3.3.11
      estree-walker: 2.0.2
      magic-string: 0.30.5
    dev: true

  /@vue/reactivity@3.3.11:
    resolution: {integrity: sha512-D5tcw091f0nuu+hXq5XANofD0OXnBmaRqMYl5B3fCR+mX+cXJIGNw/VNawBqkjLNWETrFW0i+xH9NvDbTPVh7g==}
    dependencies:
      '@vue/shared': 3.3.11
    dev: true

  /@vue/runtime-core@3.3.11:
    resolution: {integrity: sha512-g9ztHGwEbS5RyWaOpXuyIVFTschclnwhqEbdy5AwGhYOgc7m/q3NFwr50MirZwTTzX55JY8pSkeib9BX04NIpw==}
    dependencies:
      '@vue/reactivity': 3.3.11
      '@vue/shared': 3.3.11
    dev: true

  /@vue/runtime-dom@3.3.11:
    resolution: {integrity: sha512-OlhtV1PVpbgk+I2zl+Y5rQtDNcCDs12rsRg71XwaA2/Rbllw6mBLMi57VOn8G0AjOJ4Mdb4k56V37+g8ukShpQ==}
    dependencies:
      '@vue/runtime-core': 3.3.11
      '@vue/shared': 3.3.11
      csstype: 3.1.3
    dev: true

  /@vue/server-renderer@3.3.11(vue@3.3.11):
    resolution: {integrity: sha512-AIWk0VwwxCAm4wqtJyxBylRTXSy1wCLOKbWxHaHiu14wjsNYtiRCSgVuqEPVuDpErOlRdNnuRgipQfXRLjLN5A==}
    peerDependencies:
      vue: 3.3.11
    dependencies:
      '@vue/compiler-ssr': 3.3.11
      '@vue/shared': 3.3.11
      vue: 3.3.11(typescript@5.2.2)
    dev: true

  /@vue/shared@3.3.11:
    resolution: {integrity: sha512-u2G8ZQ9IhMWTMXaWqZycnK4UthG1fA238CD+DP4Dm4WJi5hdUKKLg0RMRaRpDPNMdkTwIDkp7WtD0Rd9BH9fLw==}
    dev: true

  /@vueuse/core@10.7.0(vue@3.3.11):
    resolution: {integrity: sha512-4EUDESCHtwu44ZWK3Gc/hZUVhVo/ysvdtwocB5vcauSV4B7NiGY5972WnsojB3vRNdxvAt7kzJWE2h9h7C9d5w==}
    dependencies:
      '@types/web-bluetooth': 0.0.20
      '@vueuse/metadata': 10.7.0
      '@vueuse/shared': 10.7.0(vue@3.3.11)
      vue-demi: 0.14.6(vue@3.3.11)
    transitivePeerDependencies:
      - '@vue/composition-api'
      - vue
    dev: true

  /@vueuse/metadata@10.7.0:
    resolution: {integrity: sha512-GlaH7tKP2iBCZ3bHNZ6b0cl9g0CJK8lttkBNUX156gWvNYhTKEtbweWLm9rxCPIiwzYcr/5xML6T8ZUEt+DkvA==}
    dev: true

  /@vueuse/shared@10.7.0(vue@3.3.11):
    resolution: {integrity: sha512-kc00uV6CiaTdc3i1CDC4a3lBxzaBE9AgYNtFN87B5OOscqeWElj/uza8qVDmk7/U8JbqoONLbtqiLJ5LGRuqlw==}
    dependencies:
      vue-demi: 0.14.6(vue@3.3.11)
    transitivePeerDependencies:
      - '@vue/composition-api'
      - vue
    dev: true

  /abbrev@1.1.1:
    resolution: {integrity: sha512-nne9/IiQ/hzIhY6pdDnbBtz7DjPTKrY00P/zvPSm5pOFkl6xuGrGnXn/VtTNNfNtAfZ9/1RtehkszU9qcTii0Q==}
    requiresBuild: true
    dev: false

  /accepts@1.3.8:
    resolution: {integrity: sha512-PYAthTa2m2VKxuvSD3DPC/Gy+U+sOA1LAuT8mkmRuvw+NACSaeXEQ+NHcVF7rONl6qcaxV3Uuemwawk+7+SJLw==}
    engines: {node: '>= 0.6'}
    dependencies:
      mime-types: 2.1.35
      negotiator: 0.6.3
    dev: false

  /acorn-jsx@5.3.2(acorn@8.11.2):
    resolution: {integrity: sha512-rq9s+JNhf0IChjtDXxllJ7g41oZk5SlXtp0LHwyA5cejwn7vKmKp4pPri6YEePv2PU65sAsegbXtIinmDFDXgQ==}
    peerDependencies:
      acorn: ^6.0.0 || ^7.0.0 || ^8.0.0
    dependencies:
      acorn: 8.11.2
    dev: true

  /acorn@8.11.2:
    resolution: {integrity: sha512-nc0Axzp/0FILLEVsm4fNwLCwMttvhEI263QtVPQcbpfZZ3ts0hLsZGOpE6czNlid7CJ9MlyH8reXkpsf3YUY4w==}
    engines: {node: '>=0.4.0'}
    hasBin: true
    dev: true

  /agent-base@6.0.2:
    resolution: {integrity: sha512-RZNwNclF7+MS/8bDg70amg32dyeZGZxiDuQmZxKLAlQjr3jGyLx+4Kkk58UO7D2QdgFIQCovuSuZESne6RG6XQ==}
    engines: {node: '>= 6.0.0'}
    dependencies:
      debug: 4.3.4
    transitivePeerDependencies:
      - supports-color
    dev: false

  /agentkeepalive@4.5.0:
    resolution: {integrity: sha512-5GG/5IbQQpC9FpkRGsSvZI5QYeSCzlJHdpBQntCsuTOxhKD8lqKhrleg2Yi7yvMIf82Ycmmqln9U8V9qwEiJew==}
    engines: {node: '>= 8.0.0'}
    requiresBuild: true
    dependencies:
      humanize-ms: 1.2.1
    dev: false
    optional: true

  /aggregate-error@3.1.0:
    resolution: {integrity: sha512-4I7Td01quW/RpocfNayFdFVk1qSuoh0E7JrbRJ16nH01HhKFQ88INq9Sd+nd72zqRySlr9BmDA8xlEJ6vJMrYA==}
    engines: {node: '>=8'}
    requiresBuild: true
    dependencies:
      clean-stack: 2.2.0
      indent-string: 4.0.0
    dev: false
    optional: true

  /ajv@6.12.6:
    resolution: {integrity: sha512-j3fVLgvTo527anyYyJOGTYJbG+vnnQYvE0m5mmkc1TK+nxAppkCLMIL0aZ4dblVCNoGShhm+kzE4ZUykBoMg4g==}
    dependencies:
      fast-deep-equal: 3.1.3
      fast-json-stable-stringify: 2.1.0
      json-schema-traverse: 0.4.1
      uri-js: 4.4.1
    dev: true

  /ansi-regex@5.0.1:
    resolution: {integrity: sha512-quJQXlTSUGL2LH9SUXo8VwsY4soanhgo6LNSm84E1LBcE8s3O0wpdiRzyR9z/ZZJMlMWv37qOOb9pdJlMUEKFQ==}
    engines: {node: '>=8'}

  /ansi-regex@6.0.1:
    resolution: {integrity: sha512-n5M855fKb2SsfMIiFFoVrABHJC8QtHwVx+mHWP3QcEqBHYienj5dHSgjbxtC0WEZXYt4wcD6zrQElDPhFuZgfA==}
    engines: {node: '>=12'}
    dev: false

  /ansi-styles@3.2.1:
    resolution: {integrity: sha512-VT0ZI6kZRdTh8YyJw3SMbYm/u+NqfsAxEpWO0Pf9sq8/e94WxxOpPKx9FR1FlyCtOVDNOQ+8ntlqFxiRc+r5qA==}
    engines: {node: '>=4'}
    dependencies:
      color-convert: 1.9.3
    dev: false

  /ansi-styles@4.3.0:
    resolution: {integrity: sha512-zbB9rCJAT1rbjiVDb2hqKFHNYLxgtk8NURxZ3IZwD3F6NtxbXZQCnnSi1Lkx+IDohdPlFp222wVALIheZJQSEg==}
    engines: {node: '>=8'}
    dependencies:
      color-convert: 2.0.1

  /ansi-styles@6.2.1:
    resolution: {integrity: sha512-bN798gFfQX+viw3R7yrGWRqnrN2oRkEkUjjl4JNn4E8GxxbjtG3FbrEIIY3l8/hrwUwIeCZvi4QuOTP4MErVug==}
    engines: {node: '>=12'}
    dev: false

  /anymatch@3.1.3:
    resolution: {integrity: sha512-KMReFUr0B4t+D+OBkjR3KYqvocp2XaSzO55UcB6mgQMd3KbcE+mWTyvVV7D/zsdEbNnV6acZUutkiHQXvTr1Rw==}
    engines: {node: '>= 8'}
    dependencies:
      normalize-path: 3.0.0
      picomatch: 2.3.1
    dev: true

  /aproba@2.0.0:
    resolution: {integrity: sha512-lYe4Gx7QT+MKGbDsA+Z+he/Wtef0BiwDOlK/XkBrdfsh9J/jPPXbX0tE9x9cl27Tmu5gg3QUbUrQYa/y+KOHPQ==}
    dev: false

  /are-docs-informative@0.0.2:
    resolution: {integrity: sha512-ixiS0nLNNG5jNQzgZJNoUpBKdo9yTYZMGJ+QgT2jmjR7G7+QHRCc4v6LQ3NgE7EBJq+o0ams3waJwkrlBom8Ig==}
    engines: {node: '>=14'}
    dev: true

  /are-we-there-yet@2.0.0:
    resolution: {integrity: sha512-Ci/qENmwHnsYo9xKIcUJN5LeDKdJ6R1Z1j9V/J5wyq8nh/mYPEpIKJbBZXtZjG04HiK7zV/p6Vs9952MrMeUIw==}
    engines: {node: '>=10'}
    dependencies:
      delegates: 1.0.0
      readable-stream: 3.6.2
    dev: false

  /are-we-there-yet@3.0.1:
    resolution: {integrity: sha512-QZW4EDmGwlYur0Yyf/b2uGucHQMa8aFUP7eu9ddR73vvhFyt4V0Vl3QHPcTNJ8l6qYOBdxgXdnBXQrHilfRQBg==}
    engines: {node: ^12.13.0 || ^14.15.0 || >=16.0.0}
    requiresBuild: true
    dependencies:
      delegates: 1.0.0
      readable-stream: 3.6.2
    dev: false
    optional: true

  /argparse@1.0.10:
    resolution: {integrity: sha512-o5Roy6tNG4SL/FOkCAN6RzjiakZS25RLYFrcMttJqbdd8BWrnA+fGz57iN5Pb06pvBGvl5gQ0B48dJlslXvoTg==}
    requiresBuild: true
    dependencies:
      sprintf-js: 1.0.3
    dev: false

  /argparse@2.0.1:
    resolution: {integrity: sha512-8+9WqebbFzpX9OR+Wa6O29asIogeRMzcGtAINdpMHHyAg10f05aSFVBbcEqGf/PXw1EjAZ+q2/bEBg3DvurK3Q==}
    dev: true

  /array-back@3.1.0:
    resolution: {integrity: sha512-TkuxA4UCOvxuDK6NZYXCalszEzj+TLszyASooky+i742l9TqsOdYCMJJupxRic61hwquNtppB3hgcuq9SVSH1Q==}
    engines: {node: '>=6'}
    dev: false

  /array-back@4.0.2:
    resolution: {integrity: sha512-NbdMezxqf94cnNfWLL7V/im0Ub+Anbb0IoZhvzie8+4HJ4nMQuzHuy49FkGYCJK2yAloZ3meiB6AVMClbrI1vg==}
    engines: {node: '>=8'}
    dev: false

  /array-buffer-byte-length@1.0.0:
    resolution: {integrity: sha512-LPuwb2P+NrQw3XhxGc36+XSvuBPopovXYTR9Ew++Du9Yb/bx5AzBfrIsBoj0EZUifjQU+sHL21sseZ3jerWO/A==}
    dependencies:
      call-bind: 1.0.5
      is-array-buffer: 3.0.2
    dev: false

  /array-flatten@1.1.1:
    resolution: {integrity: sha1-ml9pkFGx5wczKPKgCJaLZOopVdI=}
    dev: false

  /array-union@2.1.0:
    resolution: {integrity: sha512-HGyxoOTYUyCM6stUe6EJgnd4EoewAI7zMdfqO+kGjnlZmBDz/cR5pf8r/cR4Wq60sL/p0IkcjUEEPwS3GFrIyw==}
    engines: {node: '>=8'}
    dev: true

  /arraybuffer.prototype.slice@1.0.2:
    resolution: {integrity: sha512-yMBKppFur/fbHu9/6USUe03bZ4knMYiwFBcyiaXB8Go0qNehwX6inYPzK9U0NeQvGxKthcmHcaR8P5MStSRBAw==}
    engines: {node: '>= 0.4'}
    dependencies:
      array-buffer-byte-length: 1.0.0
      call-bind: 1.0.5
      define-properties: 1.2.1
      es-abstract: 1.22.3
      get-intrinsic: 1.2.2
      is-array-buffer: 3.0.2
      is-shared-array-buffer: 1.0.2
    dev: false

  /asynckit@0.4.0:
    resolution: {integrity: sha512-Oei9OH4tRh0YqU3GxhX79dM/mwVgvbZJaSNaRk+bshkj0S5cfHcgYakreBjrHwatXKbz+IoIdYLxrKim2MjW0Q==}
    dev: true

  /available-typed-arrays@1.0.5:
    resolution: {integrity: sha512-DMD0KiN46eipeziST1LPP/STfDU0sufISXmjSgvVsoU2tqxctQeASejWcfNtxYKqETM1UxQ8sp2OrSBWpHY6sw==}
    engines: {node: '>= 0.4'}
    dev: false

  /await-lock@2.2.2:
    resolution: {integrity: sha512-aDczADvlvTGajTDjcjpJMqRkOF6Qdz3YbPZm/PyW6tKPkx2hlYBzxMhEywM/tU72HrVZjgl5VCdRuMlA7pZ8Gw==}
    dev: false

  /axios@1.6.2:
    resolution: {integrity: sha512-7i24Ri4pmDRfJTR7LDBhsOTtcm+9kjX5WiY1X3wIisx6G9So3pfMkEiU7emUBe46oceVImccTEM3k6C5dbVW8A==}
    dependencies:
      follow-redirects: 1.15.3
      form-data: 4.0.0
      proxy-from-env: 1.1.0
    transitivePeerDependencies:
      - debug
    dev: true

  /balanced-match@1.0.2:
    resolution: {integrity: sha512-3oSeUO0TMV67hN1AmbXsK4yaqU7tjiHlbxRDZOpH0KW9+CeX4bRAaX0Anxt0tx2MrpRpWwQaPwIlISEJhYU5Pw==}

  /base64-js@1.5.1:
    resolution: {integrity: sha512-AKpaYlHn8t4SVbOHCy+b5+KKgvR4vrsD8vbvrbiQJps7fKDTkjkDry6ji0rUJjC0kzbNePLwzxq8iypo41qeWA==}
    dev: false

  /base64id@2.0.0:
    resolution: {integrity: sha512-lGe34o6EHj9y3Kts9R4ZYs/Gr+6N7MCaMlIFA3F1R2O5/m7K06AxfSeO5530PEERE6/WyEg3lsuyw4GHlPZHog==}
    engines: {node: ^4.5.0 || >= 5.9}
    dev: false

  /bcryptjs@2.4.3:
    resolution: {integrity: sha512-V/Hy/X9Vt7f3BbPJEi8BdVFMByHi+jNXrYkW3huaybV/kQ0KJg0Y6PkEMbn+zeT+i+SiKZ/HMqJGIIt4LZDqNQ==}
    dev: false

  /before-after-hook@2.2.3:
    resolution: {integrity: sha512-NzUnlZexiaH/46WDhANlyR2bXRopNg4F/zuSA3OpZnllCUgRaOF2znDioDWrmbNVsuZk6l9pMquQB38cfBZwkQ==}
    dev: true

  /big-integer@1.6.52:
    resolution: {integrity: sha512-QxD8cf2eVqJOOz63z6JIN9BzvVs/dlySa5HGSBH5xtR8dPteIRQnBxxKqkNTiT6jbDTF6jAfrd4oMcND9RGbQg==}
    engines: {node: '>=0.6'}
    dev: true

  /binary-extensions@2.2.0:
    resolution: {integrity: sha512-jDctJ/IVQbZoJykoeHbhXpOlNBqGNcwXJKJog42E5HDPUwQTSdjCHdihjj0DlnheQ7blbT6dHOafNAiS8ooQKA==}
    engines: {node: '>=8'}
    dev: true

  /binary@0.3.0:
    resolution: {integrity: sha512-D4H1y5KYwpJgK8wk1Cue5LLPgmwHKYSChkbspQg5JtVuR5ulGckxfR62H3AE9UDkdMC8yyXlqYihuz3Aqg2XZg==}
    dependencies:
      buffers: 0.1.1
      chainsaw: 0.1.0
    dev: true

  /bl@4.1.0:
    resolution: {integrity: sha512-1W07cM9gS6DcLperZfFSj+bWLtaPGSOHWhPiGzXmvVJbRLdG82sH/Kn8EtW1VqWVA54AKf2h5k5BbnIbwF3h6w==}
    dependencies:
      buffer: 5.7.1
      inherits: 2.0.4
      readable-stream: 3.6.2
    dev: false

  /bluebird@3.4.7:
    resolution: {integrity: sha512-iD3898SR7sWVRHbiQv+sHUtHnMvC1o3nW5rAcqnq3uOn07DSAppZYUkIGslDz6gXC7HfunPe7YVBgoEJASPcHA==}
    dev: true

  /body-parser@1.20.1:
    resolution: {integrity: sha512-jWi7abTbYwajOytWCQc37VulmWiRae5RyTpaCyDcS5/lMdtwSz5lOpDE67srw/HYe35f1z3fDQw+3txg7gNtWw==}
    engines: {node: '>= 0.8', npm: 1.2.8000 || >= 1.4.16}
    dependencies:
      bytes: 3.1.2
      content-type: 1.0.5
      debug: 2.6.9
      depd: 2.0.0
      destroy: 1.2.0
      http-errors: 2.0.0
      iconv-lite: 0.4.24
      on-finished: 2.4.1
      qs: 6.11.0
      raw-body: 2.5.1
      type-is: 1.6.18
      unpipe: 1.0.0
    transitivePeerDependencies:
      - supports-color
    dev: false

  /boolbase@1.0.0:
    resolution: {integrity: sha512-JZOSA7Mo9sNGB8+UjSgzdLtokWAky1zbztM3WRLCbZ70/3cTANmQmOdR7y2g+J0e2WXywy1yS468tY+IruqEww==}
    dev: true

  /bootstrap-vue-next@0.14.10(vue@3.3.11):
    resolution: {integrity: sha512-0czOUVVi8nSA3M9dm48jJnMUB6vP7sYrMxfbFjINE/MEwVbsi4b1Gq41k6gFJcwE54fj7pYQW9q8LP5fqcq0Lw==}
    peerDependencies:
      vue: ^3.3.4
    dependencies:
      '@floating-ui/vue': 1.0.2(vue@3.3.11)
      '@vueuse/core': 10.7.0(vue@3.3.11)
      vue: 3.3.11(typescript@5.2.2)
    transitivePeerDependencies:
      - '@vue/composition-api'
    dev: true

  /bootstrap@5.3.2(@popperjs/core@2.11.8):
    resolution: {integrity: sha512-D32nmNWiQHo94BKHLmOrdjlL05q1c8oxbtBphQFb9Z5to6eGRDCm0QgeaZ4zFBHzfg2++rqa2JkqCcxDy0sH0g==}
    peerDependencies:
      '@popperjs/core': ^2.11.8
    dependencies:
      '@popperjs/core': 2.11.8
    dev: true

  /brace-expansion@1.1.11:
    resolution: {integrity: sha512-iCuPHDFgrHX7H2vEI/5xpz07zSHB00TpugqhmYtVmMO6518mCuRMoOYFldEBl0g187ufozdaHgWKcYFb61qGiA==}
    dependencies:
      balanced-match: 1.0.2
      concat-map: 0.0.1

  /brace-expansion@2.0.1:
    resolution: {integrity: sha512-XnAIvQ8eM+kC6aULx6wuQiwVsnzsi9d3WxzV3FpWTGA19F621kwdbsAcFKXgKUHZWsy+mY6iL1sHTxWEFCytDA==}
    dependencies:
      balanced-match: 1.0.2

  /braces@3.0.2:
    resolution: {integrity: sha512-b8um+L1RzM3WDSzvhm6gIz1yfTbBt6YTlcEKAvsmqCZZFw46z626lVj9j1yEPW33H5H+lBQpZMP1k8l+78Ha0A==}
    engines: {node: '>=8'}
    dependencies:
      fill-range: 7.0.1

  /buffer-equal-constant-time@1.0.1:
    resolution: {integrity: sha1-+OcRMvf/5uAaXJaXpMbz5I1cyBk=}
    dev: false

  /buffer-indexof-polyfill@1.0.2:
    resolution: {integrity: sha512-I7wzHwA3t1/lwXQh+A5PbNvJxgfo5r3xulgpYDB5zckTu/Z9oUK9biouBKQUjEqzaz3HnAT6TYoovmE+GqSf7A==}
    engines: {node: '>=0.10'}
    dev: true

  /buffer@5.7.1:
    resolution: {integrity: sha512-EHcyIPBQ4BSGlvjB16k5KgAJ27CIsHY/2JBmCRReo48y9rQ3MaUzWX3KVlBa4U7MyX02HdVj0K7C3WaB3ju7FQ==}
    dependencies:
      base64-js: 1.5.1
      ieee754: 1.2.1
    dev: false

  /buffers@0.1.1:
    resolution: {integrity: sha512-9q/rDEGSb/Qsvv2qvzIzdluL5k7AaJOTrw23z9reQthrbF7is4CtlT0DXyO1oei2DCp4uojjzQ7igaSHp1kAEQ==}
    engines: {node: '>=0.2.0'}
    dev: true

  /builtin-modules@3.3.0:
    resolution: {integrity: sha512-zhaCDicdLuWN5UbN5IMnFqNMhNfo919sH85y2/ea+5Yg9TsTkeZxpL+JLbp6cgYFS4sRLp3YV4S6yDuqVWHYOw==}
    engines: {node: '>=6'}
    dev: true

  /bytes@3.1.2:
    resolution: {integrity: sha512-/Nf7TyzTx6S3yRJObOAV7956r8cr2+Oj8AC5dt8wSP3BQAoeX58NoHyCU8P8zGkNXStjTSi6fzO6F0pBdcYbEg==}
    engines: {node: '>= 0.8'}
    dev: false

  /cacache@15.3.0:
    resolution: {integrity: sha512-VVdYzXEn+cnbXpFgWs5hTT7OScegHVmLhJIR8Ufqk3iFD6A6j5iSX1KuBTfNEv4tdJWE2PzA6IVFtcLC7fN9wQ==}
    engines: {node: '>= 10'}
    requiresBuild: true
    dependencies:
      '@npmcli/fs': 1.1.1
      '@npmcli/move-file': 1.1.2
      chownr: 2.0.0
      fs-minipass: 2.1.0
      glob: 7.2.3
      infer-owner: 1.0.4
      lru-cache: 6.0.0
      minipass: 3.3.6
      minipass-collect: 1.0.2
      minipass-flush: 1.0.5
      minipass-pipeline: 1.2.4
      mkdirp: 1.0.4
      p-map: 4.0.0
      promise-inflight: 1.0.1
      rimraf: 3.0.2
      ssri: 8.0.1
      tar: 6.2.0
      unique-filename: 1.1.1
    transitivePeerDependencies:
      - bluebird
    dev: false
    optional: true

  /call-bind@1.0.5:
    resolution: {integrity: sha512-C3nQxfFZxFRVoJoGKKI8y3MOEo129NQ+FgQ08iye+Mk4zNZZGdjfs06bVTr+DBSlA66Q2VEcMki/cUCP4SercQ==}
    dependencies:
      function-bind: 1.1.2
      get-intrinsic: 1.2.2
      set-function-length: 1.1.1
    dev: false

  /callsites@3.1.0:
    resolution: {integrity: sha512-P8BjAsXvZS+VIDUI11hHCQEv74YT67YUi5JJFNWIqL235sBmjX4+qx9Muvls5ivyNENctx46xQLQ3aTuE7ssaQ==}
    engines: {node: '>=6'}
    dev: true

  /camelcase@5.3.1:
    resolution: {integrity: sha512-L28STB170nwWS63UjtlEOE3dldQApaJXZkOI1uMFfzf3rRuPegHaHesyee+YxQ+W6SvRDQV6UrdOdRiR153wJg==}
    engines: {node: '>=6'}

  /chainsaw@0.1.0:
    resolution: {integrity: sha512-75kWfWt6MEKNC8xYXIdRpDehRYY/tNSgwKaJq+dbbDcxORuVrrQ+SEHoWsniVn9XPYfP4gmdWIeDk/4YNp1rNQ==}
    dependencies:
      traverse: 0.3.9
    dev: true

  /chalk@2.4.2:
    resolution: {integrity: sha512-Mti+f9lpJNcwF4tWV8/OrTTtF1gZi+f8FqlyAdouralcFWFQWF2+NgCHShjkCb+IFBLq9buZwE1xckQU4peSuQ==}
    engines: {node: '>=4'}
    dependencies:
      ansi-styles: 3.2.1
      escape-string-regexp: 1.0.5
      supports-color: 5.5.0
    dev: false

  /chalk@4.1.2:
    resolution: {integrity: sha512-oKnbhFyRIXpUuez8iBMmyEa4nbj4IOQyuhc/wy9kY7/WVPcwIO9VA668Pu8RkO7+0G76SLROeyw9CpQ061i4mA==}
    engines: {node: '>=10'}
    dependencies:
      ansi-styles: 4.3.0
      supports-color: 7.2.0

  /check-password-strength@2.0.7:
    resolution: {integrity: sha512-VyklBkB6dOKnCIh63zdVr7QKVMN9/npwUqNAXxWrz8HabVZH/n/d+lyNm1O/vbXFJlT/Hytb5ouYKYGkoeZirQ==}
    dev: false

  /chokidar@3.5.3:
    resolution: {integrity: sha512-Dr3sfKRP6oTcjf2JmUmFJfeVMvXBdegxB0iVQ5eb2V10uFJUCAS8OByZdVAyVb8xXNz3GjjTgj9kLWsZTqE6kw==}
    engines: {node: '>= 8.10.0'}
    dependencies:
      anymatch: 3.1.3
      braces: 3.0.2
      glob-parent: 5.1.2
      is-binary-path: 2.1.0
      is-glob: 4.0.3
      normalize-path: 3.0.0
      readdirp: 3.6.0
    optionalDependencies:
      fsevents: 2.3.3
    dev: true

  /chownr@1.1.4:
    resolution: {integrity: sha512-jJ0bqzaylmJtVnNgzTeSOs8DPavpbYgEr/b0YL8/2GO3xJEhInFmhKMUnEJQjZumK7KXGFhUy89PrsJWlakBVg==}
    dev: false

  /chownr@2.0.0:
    resolution: {integrity: sha512-bIomtDF5KGpdogkLd9VspvFzk9KfpyyGlS8YFVZl7TGPBHL5snIOnxeshwVgPteQ9b4Eydl+pVbIyE1DcvCWgQ==}
    engines: {node: '>=10'}
    dev: false

  /clean-stack@2.2.0:
    resolution: {integrity: sha512-4diC9HaTE+KRAMWhDhrGOECgWZxoevMc5TlkObMqNSsVU62PYzXZ/SMTjzyGAFF1YusgxGcSWTEXBhp0CPwQ1A==}
    engines: {node: '>=6'}
    requiresBuild: true
    dev: false
    optional: true

  /cli-table3@0.6.3:
    resolution: {integrity: sha512-w5Jac5SykAeZJKntOxJCrm63Eg5/4dhMWIcuTbo9rpE+brgaSZo0RuNJZeOyMgsUdhDeojvgyQLmjI+K50ZGyg==}
    engines: {node: 10.* || >= 12.*}
    dependencies:
      string-width: 4.2.3
    optionalDependencies:
      '@colors/colors': 1.5.0
    dev: false

  /cliui@6.0.0:
    resolution: {integrity: sha512-t6wbgtoCXvAzst7QgXxJYqPt0usEfbgQdftEPbLL/cvv6HPE5VgvqCuAIDR0NgU52ds6rFwqrgakNLrHEjCbrQ==}
    dependencies:
      string-width: 4.2.3
      strip-ansi: 6.0.1
      wrap-ansi: 6.2.0
    dev: true

  /cliui@8.0.1:
    resolution: {integrity: sha512-BSeNnyus75C4//NQ9gQt1/csTXyo/8Sb+afLAkzAptFuMsod9HFokGNudZpi/oQV73hnVK+sR+5PVRMd+Dr7YQ==}
    engines: {node: '>=12'}
    dependencies:
      string-width: 4.2.3
      strip-ansi: 6.0.1
      wrap-ansi: 7.0.0
    dev: true

  /color-convert@1.9.3:
    resolution: {integrity: sha512-QfAUtd+vFdAtFQcC8CCyYt1fYWxSqAiK2cSD6zDB8N3cpsEBAvRxp9zOGg6G/SHHJYAT88/az/IuDGALsNVbGg==}
    dependencies:
      color-name: 1.1.3
    dev: false

  /color-convert@2.0.1:
    resolution: {integrity: sha512-RRECPsj7iu/xb5oKYcsFHSppFNnsj/52OVTRKb4zP5onXwVF3zVmmToNcOfGC+CRDpfK/U584fMg38ZHCaElKQ==}
    engines: {node: '>=7.0.0'}
    dependencies:
      color-name: 1.1.4

  /color-name@1.1.3:
    resolution: {integrity: sha512-72fSenhMw2HZMTVHeCA9KCmpEIbzWiQsjN+BHcBbS9vr1mtt+vJjPdksIBNUmKAW8TFUDPJK5SUU3QhE9NEXDw==}
    dev: false

  /color-name@1.1.4:
    resolution: {integrity: sha512-dOy+3AuW3a2wNbZHIuMZpTcgjGuLU/uBL/ubcZF9OXbDo8ff4O8yVp5Bf0efS8uEoYo5q4Fx7dY9OgQGXgAsQA==}

  /color-support@1.1.3:
    resolution: {integrity: sha512-qiBjkpbMLO/HL68y+lh4q0/O1MZFj2RX6X/KmMa3+gJD3z+WwI1ZzDHysvqHGS3mP6mznPckpXmw1nI9cJjyRg==}
    hasBin: true
    dev: false

  /colorette@2.0.19:
    resolution: {integrity: sha512-3tlv/dIP7FWvj3BsbHrGLJ6l/oKh1O3TcgBqMn+yyCagOxc23fyzDS6HypQbgxWbkpDnf52p1LuR4eWDQ/K9WQ==}
    dev: false

  /combined-stream@1.0.8:
    resolution: {integrity: sha512-FQN4MRfuJeHf7cBbBMJFXhKSDq+2kAArBlmRBvcvFE5BB1HZKXtSFASDhdlz9zOYwxh8lDdnvmMOe/+5cdoEdg==}
    engines: {node: '>= 0.8'}
    dependencies:
      delayed-stream: 1.0.0
    dev: true

  /command-exists@1.2.9:
    resolution: {integrity: sha512-LTQ/SGc+s0Xc0Fu5WaKnR0YiygZkm9eKFvyS+fRsU7/ZWFF8ykFM6Pc9aCVf1+xasOOZpO3BAVgVrKvsqKHV7w==}
    dev: false

  /command-line-args@5.2.1:
    resolution: {integrity: sha512-H4UfQhZyakIjC74I9d34fGYDwk3XpSr17QhEd0Q3I9Xq1CETHo4Hcuo87WyWHpAF1aSLjLRf5lD9ZGX2qStUvg==}
    engines: {node: '>=4.0.0'}
    dependencies:
      array-back: 3.1.0
      find-replace: 3.0.0
      lodash.camelcase: 4.3.0
      typical: 4.0.0
    dev: false

  /command-line-usage@6.1.3:
    resolution: {integrity: sha512-sH5ZSPr+7UStsloltmDh7Ce5fb8XPlHyoPzTpyyMuYCtervL65+ubVZ6Q61cFtFl62UyJlc8/JwERRbAFPUqgw==}
    engines: {node: '>=8.0.0'}
    dependencies:
      array-back: 4.0.2
      chalk: 2.4.2
      table-layout: 1.0.2
      typical: 5.2.0
    dev: false

  /commander@10.0.1:
    resolution: {integrity: sha512-y4Mg2tXshplEbSGzx7amzPwKKOCGuoSRP/CjEdwwk0FOGlUbq6lKuoyDZTNZkmxHdJtp54hdfY/JUrdL7Xfdug==}
    engines: {node: '>=14'}
    dev: false

  /commander@9.5.0:
    resolution: {integrity: sha512-KRs7WVDKg86PWiuAqhDrAQnTXZKraVcCc6vFdL14qrZ/DcWwuRo7VoiYXalXO7S5GKpqYiVEwCbgFDfxNHKJBQ==}
    engines: {node: ^12.20.0 || >=14}
    dev: false

  /comment-parser@1.4.0:
    resolution: {integrity: sha512-QLyTNiZ2KDOibvFPlZ6ZngVsZ/0gYnE6uTXi5aoDg8ed3AkJAz4sEje3Y8a29hQ1s6A99MZXe47fLAXQ1rTqaw==}
    engines: {node: '>= 12.0.0'}
    dev: true

  /compare-versions@6.1.0:
    resolution: {integrity: sha512-LNZQXhqUvqUTotpZ00qLSaify3b4VFD588aRr8MKFw4CMUr98ytzCW5wDH5qx/DEY5kCDXcbcRuCqL0szEf2tg==}
    dev: false

  /composerize@1.4.1:
    resolution: {integrity: sha512-63bKZMgOE8Fd6jBSmkZFdOtKM5A46TafrWgNHVXIBfTu/YBBZw91xkjALG3JiuOatX4tMK04uM37O4HGypnkfQ==}
    hasBin: true
    dependencies:
      core-js: 2.6.12
      deepmerge: 2.2.1
      invariant: 2.2.4
      yamljs: 0.3.0
      yargs-parser: 13.1.2
    dev: false

  /concat-map@0.0.1:
    resolution: {integrity: sha1-2Klr13/Wjfd5OnMDajug1UBdR3s=}

  /concurrently@8.2.2:
    resolution: {integrity: sha512-1dP4gpXFhei8IOtlXRE/T/4H88ElHgTiUzh71YUmtjTEHMSRS2Z/fgOxHSxxusGHogsRfxNq1vyAwxSC+EVyDg==}
    engines: {node: ^14.13.0 || >=16.0.0}
    hasBin: true
    dependencies:
      chalk: 4.1.2
      date-fns: 2.30.0
      lodash: 4.17.21
      rxjs: 7.8.1
      shell-quote: 1.8.1
      spawn-command: 0.0.2
      supports-color: 8.1.1
      tree-kill: 1.2.2
      yargs: 17.7.2
    dev: true

  /console-control-strings@1.1.0:
    resolution: {integrity: sha512-ty/fTekppD2fIwRvnZAVdeOiGd1c7YXEixbgJTNzqcxJWKQnjJ/V1bNEEE6hygpM3WjwHFUVK6HTjWSzV4a8sQ==}
    dev: false

  /content-disposition@0.5.4:
    resolution: {integrity: sha512-FveZTNuGw04cxlAiWbzi6zTAL/lhehaWbTtgluJh4/E95DqMwTmha3KZN1aAWA8cFIhHzMZUvLevkw5Rqk+tSQ==}
    engines: {node: '>= 0.6'}
    dependencies:
      safe-buffer: 5.2.1
    dev: false

  /content-type@1.0.5:
    resolution: {integrity: sha512-nTjqfcBFEipKdXCv4YDQWCfmcLZKm81ldF0pAopTvyrFGVbcR6P/VAAd5G7N+0tTr8QqiU0tFadD6FK4NtJwOA==}
    engines: {node: '>= 0.6'}
    dev: false

  /cookie-signature@1.0.6:
    resolution: {integrity: sha1-4wOogrNCzD7oylE6eZmXNNqzriw=}
    dev: false

  /cookie@0.4.2:
    resolution: {integrity: sha512-aSWTXFzaKWkvHO1Ny/s+ePFpvKsPnjc551iI41v3ny/ow6tBG5Vd+FuqGNhh1LxOmVzOlGUriIlOaokOvhaStA==}
    engines: {node: '>= 0.6'}
    dev: false

  /cookie@0.5.0:
    resolution: {integrity: sha512-YZ3GUyn/o8gfKJlnlX7g7xq4gyO6OSuhGPKaaGssGB2qgDUS0gPgtTvoyZLTt9Ab6dC4hfc9dV5arkvc/OCmrw==}
    engines: {node: '>= 0.6'}
    dev: false

  /core-js@2.6.12:
    resolution: {integrity: sha512-Kb2wC0fvsWfQrgk8HU5lW6U/Lcs8+9aaYcy4ZFc6DDlo4nZ7n70dEgE5rtR0oG6ufKDUnrwfWL1mXR5ljDatrQ==}
    deprecated: core-js@<3.23.3 is no longer maintained and not recommended for usage due to the number of issues. Because of the V8 engine whims, feature detection in old core-js versions could cause a slowdown up to 100x even if nothing is polyfilled. Some versions have web compatibility issues. Please, upgrade your dependencies to the actual version of core-js.
    requiresBuild: true
    dev: false

  /core-util-is@1.0.3:
    resolution: {integrity: sha512-ZQBvi1DcpJ4GDqanjucZ2Hj3wEO5pZDS89BWbkcrvdxksJorwUDDZamX9ldFkp9aw2lmBDLgkObEA4DWNJ9FYQ==}
    dev: true

  /cors@2.8.5:
    resolution: {integrity: sha512-KIHbLJqu73RGr/hnbrO9uBeixNGuvSQjul/jdFvS/KFSIH1hWVd1ng7zOHx+YrEfInLG7q4n6GHQ9cDtxv/P6g==}
    engines: {node: '>= 0.10'}
    dependencies:
      object-assign: 4.1.1
      vary: 1.1.2
    dev: false

  /croner@7.0.5:
    resolution: {integrity: sha512-15HLCD7iXnMe5km54yc4LN5BH+Cg9uCQvbkJ0acHxFffE29w3Uvgb9s/l310UCVUgMwGSBNw9BAHsEb5uMgj1g==}
    engines: {node: '>=6.0'}
    dev: false

  /cross-env@7.0.3:
    resolution: {integrity: sha512-+/HKd6EgcQCJGh2PSjZuUitQBQynKor4wrFbRg4DtAgS1aWO+gU52xpH7M9ScGgXSYmAVS9bIJ8EzuaGw0oNAw==}
    engines: {node: '>=10.14', npm: '>=6', yarn: '>=1'}
    hasBin: true
    dependencies:
      cross-spawn: 7.0.3
    dev: true

  /cross-spawn@7.0.3:
    resolution: {integrity: sha512-iRDPJKUPVEND7dHPO8rkbOnPpyDygcDFtWjpeWNCgy8WP2rXcxXL8TskReQl6OrB2G7+UJrags1q15Fudc7G6w==}
    engines: {node: '>= 8'}
    dependencies:
      path-key: 3.1.1
      shebang-command: 2.0.0
      which: 2.0.2

  /cssesc@3.0.0:
    resolution: {integrity: sha512-/Tb/JcjK111nNScGob5MNtsntNM1aCNUDipB/TkwZFhyDrrE47SOx/18wF2bbjgc3ZzCSKW1T5nt5EbFoAz/Vg==}
    engines: {node: '>=4'}
    hasBin: true
    dev: true

  /csstype@3.1.3:
    resolution: {integrity: sha512-M1uQkMl8rQK/szD0LNhtqxIPLpimGm8sOBwU7lLnCpSbTyY3yeU1Vc7l4KT5zT4s/yOxHH5O7tIuuLOCnLADRw==}
    dev: true

  /date-fns@2.30.0:
    resolution: {integrity: sha512-fnULvOpxnC5/Vg3NCiWelDsLiUc9bRwAPs/+LfTLNvetFCtCTN+yQz15C/fs4AwX1R9K5GLtLfn8QW+dWisaAw==}
    engines: {node: '>=0.11'}
    dependencies:
      '@babel/runtime': 7.23.5
    dev: true

  /dayjs@1.11.10:
    resolution: {integrity: sha512-vjAczensTgRcqDERK0SR2XMwsF/tSvnvlv6VcF2GIhg6Sx4yOIt/irsr1RDJsKiIyBzJDpCoXiWWq28MqH2cnQ==}
    dev: false

  /debug@2.6.9:
    resolution: {integrity: sha512-bC7ElrdJaJnPbAP+1EotYvqZsb3ecl5wi6Bfi6BJTUcNowp6cvspg0jXznRTKDjm/E7AdgFBVeAPVMNcKGsHMA==}
    peerDependencies:
      supports-color: '*'
    peerDependenciesMeta:
      supports-color:
        optional: true
    dependencies:
      ms: 2.0.0
    dev: false

  /debug@4.3.4:
    resolution: {integrity: sha512-PRWFHuSU3eDtQJPvnNY7Jcket1j0t5OuOsFzPPzsekD52Zl8qUfFIPEiswXqIvHWGVHOgX+7G/vCNNhehwxfkQ==}
    engines: {node: '>=6.0'}
    peerDependencies:
      supports-color: '*'
    peerDependenciesMeta:
      supports-color:
        optional: true
    dependencies:
      ms: 2.1.2

  /decamelize@1.2.0:
    resolution: {integrity: sha512-z2S+W9X73hAUUki+N+9Za2lBlun89zigOyGrsax+KUQ6wKW4ZoWpEYBkGhQjwAjjDCkWxhY0VKEhk8wzY7F5cA==}
    engines: {node: '>=0.10.0'}

  /decompress-response@6.0.0:
    resolution: {integrity: sha512-aW35yZM6Bb/4oJlZncMH2LCoZtJXTRxES17vE3hoRiowU2kWHaJKFkSBDnDR+cm9J+9QhXmREyIfv0pji9ejCQ==}
    engines: {node: '>=10'}
    dependencies:
      mimic-response: 3.1.0
    dev: false

  /deep-extend@0.6.0:
    resolution: {integrity: sha512-LOHxIOaPYdHlJRtCQfDIVZtfw/ufM8+rVj649RIHzcm/vGwQRXFt6OPqIFWsm2XEMrNIEtWR64sY1LEKD2vAOA==}
    engines: {node: '>=4.0.0'}
    dev: false

  /deep-is@0.1.4:
    resolution: {integrity: sha512-oIPzksmTg4/MriiaYGO+okXDT7ztn/w3Eptv/+gSIdMdKsJo0u4CfYNFJPy+4SKMuCqGw2wxnA+URMg3t8a/bQ==}
    dev: true

  /deepmerge@2.2.1:
    resolution: {integrity: sha512-R9hc1Xa/NOBi9WRVUWg19rl1UB7Tt4kuPd+thNJgFZoxXsTz7ncaPaeIm+40oSGuP33DfMb4sZt1QIGiJzC4EA==}
    engines: {node: '>=0.10.0'}
    dev: false

  /define-data-property@1.1.1:
    resolution: {integrity: sha512-E7uGkTzkk1d0ByLeSc6ZsFS79Axg+m1P/VsgYsxHgiuc3tFSj+MjMIwe90FC4lOAZzNBdY7kkO2P2wKdsQ1vgQ==}
    engines: {node: '>= 0.4'}
    dependencies:
      get-intrinsic: 1.2.2
      gopd: 1.0.1
      has-property-descriptors: 1.0.1
    dev: false

  /define-properties@1.2.1:
    resolution: {integrity: sha512-8QmQKqEASLd5nx0U1B1okLElbUuuttJ/AnYmRXbbbGDWh6uS208EjD4Xqq/I9wK7u0v6O08XhTWnt5XtEbR6Dg==}
    engines: {node: '>= 0.4'}
    dependencies:
      define-data-property: 1.1.1
      has-property-descriptors: 1.0.1
      object-keys: 1.1.1
    dev: false

  /delayed-stream@1.0.0:
    resolution: {integrity: sha512-ZySD7Nf91aLB0RxL4KGrKHBXl7Eds1DAmEdcoVawXnLD7SDhpNgtuII2aAkg7a7QS41jxPSZ17p4VdGnMHk3MQ==}
    engines: {node: '>=0.4.0'}
    dev: true

  /delegates@1.0.0:
    resolution: {integrity: sha512-bd2L678uiWATM6m5Z1VzNCErI3jiGzt6HGY8OVICs40JQq/HALfbyNJmp0UDakEY4pMMaN0Ly5om/B1VI/+xfQ==}
    dev: false

  /denque@2.1.0:
    resolution: {integrity: sha512-HVQE3AAb/pxF8fQAoiqpvg9i3evqug3hoiwakOyZAwJm+6vZehbkYXZ0l4JxS+I3QxM97v5aaRNhj8v5oBhekw==}
    engines: {node: '>=0.10'}
    dev: false

  /depd@2.0.0:
    resolution: {integrity: sha512-g7nH6P6dyDioJogAAGprGpCtVImJhpPk/roCzdb3fIh61/s/nPsfR6onyMwkCAR/OlC3yBC0lESvUoQEAssIrw==}
    engines: {node: '>= 0.8'}
    dev: false

  /deprecation@2.3.1:
    resolution: {integrity: sha512-xmHIy4F3scKVwMsQ4WnVaS8bHOx0DmVwRywosKhaILI0ywMDWPtBSku2HNxRvF7jtwDRsoEwYQSfbxj8b7RlJQ==}
    dev: true

  /destroy@1.2.0:
    resolution: {integrity: sha512-2sJGJTaXIIaR1w4iJSNoN0hnMY7Gpc/n8D4qSCJw8QqFWXf7cuAgnEHxBpweaVcPevC2l3KpjYCx3NypQQgaJg==}
    engines: {node: '>= 0.8', npm: 1.2.8000 || >= 1.4.16}
    dev: false

  /detect-libc@2.0.2:
    resolution: {integrity: sha512-UX6sGumvvqSaXgdKGUsgZWqcUyIXZ/vZTrlRT/iobiKhGL0zL4d3osHj3uqllWJK+i+sixDS/3COVEOFbupFyw==}
    engines: {node: '>=8'}
    dev: false

  /dijkstrajs@1.0.3:
    resolution: {integrity: sha512-qiSlmBq9+BCdCA/L46dw8Uy93mloxsPSbwnm5yrKn2vMPiy8KyAskTF6zuV/j5BMsmOGZDPs7KjU+mjb670kfA==}
    dev: true

  /dir-glob@3.0.1:
    resolution: {integrity: sha512-WkrWp9GR4KXfKGYzOLmTuGVi1UWFfws377n9cc55/tb6DuqyF6pcQ5AbiHEshaDpY9v6oaSr2XCDidGmMwdzIA==}
    engines: {node: '>=8'}
    dependencies:
      path-type: 4.0.0

  /doctrine@3.0.0:
    resolution: {integrity: sha512-yS+Q5i3hBf7GBkd4KG8a7eBNNWNGLTaEwwYWUijIYM7zrlYDM0BFXHjjPWlWZ1Rg7UaddZeIDmi9jF3HmqiQ2w==}
    engines: {node: '>=6.0.0'}
    dependencies:
      esutils: 2.0.3
    dev: true

  /dotenv@16.3.1:
    resolution: {integrity: sha512-IPzF4w4/Rd94bA9imS68tZBaYyBWSCE47V1RGuMrB94iyTOIEwRmVL2x/4An+6mETpLrKJ5hQkB8W4kFAadeIQ==}
    engines: {node: '>=12'}
    dev: false

  /duplexer2@0.1.4:
    resolution: {integrity: sha512-asLFVfWWtJ90ZyOUHMqk7/S2w2guQKxUI2itj3d92ADHhxUSbCMGi1f1cBcJ7xM1To+pE/Khbwo1yuNbMEPKeA==}
    dependencies:
      readable-stream: 2.3.8
    dev: true

  /eastasianwidth@0.2.0:
    resolution: {integrity: sha512-I88TYZWc9XiYHRQ4/3c5rjjfgkjhLyW2luGIheGERbNQ6OY7yTybanSpDXZa8y7VUP9YmDcYa+eyq4ca7iLqWA==}
    dev: false

  /ecdsa-sig-formatter@1.0.11:
    resolution: {integrity: sha512-nagl3RYrbNv6kQkeJIpt6NJZy8twLB/2vtz6yN9Z4vRKHN4/QZJIEbqohALSgwKdnksuY3k5Addp5lg8sVoVcQ==}
    dependencies:
      safe-buffer: 5.2.1
    dev: false

  /ee-first@1.1.1:
    resolution: {integrity: sha1-WQxhFWsK4vTwJVcyoViyZrxWsh0=}
    dev: false

  /emoji-regex@8.0.0:
    resolution: {integrity: sha512-MSjYzcWNOA0ewAHpz0MxpYFvwg6yjy1NG3xteoqz644VCo/RPgnr1/GGt+ic3iJTzQ8Eu3TdM14SawnVUmGE6A==}
    requiresBuild: true

  /emoji-regex@9.2.2:
    resolution: {integrity: sha512-L18DaJsXSUk2+42pv8mLs5jJT2hqFkFE4j21wOmgbUqsZ2hL72NsUU785g9RXgo3s0ZNgVl42TiHp3ZtOv/Vyg==}
    dev: false

  /encode-utf8@1.0.3:
    resolution: {integrity: sha512-ucAnuBEhUK4boH2HjVYG5Q2mQyPorvv0u/ocS+zhdw0S8AlHYY+GOFhP1Gio5z4icpP2ivFSvhtFjQi8+T9ppw==}
    dev: true

  /encodeurl@1.0.2:
    resolution: {integrity: sha512-TPJXq8JqFaVYm2CWmPvnP2Iyo4ZSM7/QKcSmuMLDObfpH5fi7RUGmd/rTDf+rut/saiDiQEeVTNgAmJEdAOx0w==}
    engines: {node: '>= 0.8'}
    dev: false

  /encoding@0.1.13:
    resolution: {integrity: sha512-ETBauow1T35Y/WZMkio9jiM0Z5xjHHmJ4XmjZOq1l/dXz3lr2sRn87nJy20RupqSh1F2m3HHPSp8ShIPQJrJ3A==}
    requiresBuild: true
    dependencies:
      iconv-lite: 0.6.3
    dev: false
    optional: true

  /end-of-stream@1.4.4:
    resolution: {integrity: sha512-+uw1inIHVPQoaVuHzRyXd21icM+cnt4CzD5rW+NC1wjOUSTOs+Te7FOv7AhN7vS9x/oIyhLP5PR1H+phQAHu5Q==}
    dependencies:
      once: 1.4.0
    dev: false

  /engine.io-client@6.5.3:
    resolution: {integrity: sha512-9Z0qLB0NIisTRt1DZ/8U2k12RJn8yls/nXMZLn+/N8hANT3TcYjKFKcwbw5zFQiN4NTde3TSY9zb79e1ij6j9Q==}
    dependencies:
      '@socket.io/component-emitter': 3.1.0
      debug: 4.3.4
      engine.io-parser: 5.2.1
      ws: 8.11.0
      xmlhttprequest-ssl: 2.0.0
    transitivePeerDependencies:
      - bufferutil
      - supports-color
      - utf-8-validate
    dev: false

  /engine.io-parser@5.2.1:
    resolution: {integrity: sha512-9JktcM3u18nU9N2Lz3bWeBgxVgOKpw7yhRaoxQA3FUDZzzw+9WlA6p4G4u0RixNkg14fH7EfEc/RhpurtiROTQ==}
    engines: {node: '>=10.0.0'}
    dev: false

  /engine.io@6.5.4:
    resolution: {integrity: sha512-KdVSDKhVKyOi+r5uEabrDLZw2qXStVvCsEB/LN3mw4WFi6Gx50jTyuxYVCwAAC0U46FdnzP/ScKRBTXb/NiEOg==}
    engines: {node: '>=10.2.0'}
    dependencies:
      '@types/cookie': 0.4.1
      '@types/cors': 2.8.17
      '@types/node': 20.10.4
      accepts: 1.3.8
      base64id: 2.0.0
      cookie: 0.4.2
      cors: 2.8.5
      debug: 4.3.4
      engine.io-parser: 5.2.1
      ws: 8.11.0
    transitivePeerDependencies:
      - bufferutil
      - supports-color
      - utf-8-validate
    dev: false

  /env-paths@2.2.1:
    resolution: {integrity: sha512-+h1lkLKhZMTYjog1VEpJNG7NZJWcuc2DDk/qsqSTRRCOXiLjeQ1d1/udrUGhqMxUgAlwKNZ0cf2uqan5GLuS2A==}
    engines: {node: '>=6'}
    requiresBuild: true
    dev: false
    optional: true

  /err-code@2.0.3:
    resolution: {integrity: sha512-2bmlRpNKBxT/CRmPOlyISQpNj+qSeYvcym/uT0Jx2bMOlKLtSy1ZmLuVxSEKKyor/N5yhvp/ZiG1oE3DEYMSFA==}
    requiresBuild: true
    dev: false
    optional: true

  /es-abstract@1.22.3:
    resolution: {integrity: sha512-eiiY8HQeYfYH2Con2berK+To6GrK2RxbPawDkGq4UiCQQfZHb6wX9qQqkbpPqaxQFcl8d9QzZqo0tGE0VcrdwA==}
    engines: {node: '>= 0.4'}
    dependencies:
      array-buffer-byte-length: 1.0.0
      arraybuffer.prototype.slice: 1.0.2
      available-typed-arrays: 1.0.5
      call-bind: 1.0.5
      es-set-tostringtag: 2.0.2
      es-to-primitive: 1.2.1
      function.prototype.name: 1.1.6
      get-intrinsic: 1.2.2
      get-symbol-description: 1.0.0
      globalthis: 1.0.3
      gopd: 1.0.1
      has-property-descriptors: 1.0.1
      has-proto: 1.0.1
      has-symbols: 1.0.3
      hasown: 2.0.0
      internal-slot: 1.0.6
      is-array-buffer: 3.0.2
      is-callable: 1.2.7
      is-negative-zero: 2.0.2
      is-regex: 1.1.4
      is-shared-array-buffer: 1.0.2
      is-string: 1.0.7
      is-typed-array: 1.1.12
      is-weakref: 1.0.2
      object-inspect: 1.13.1
      object-keys: 1.1.1
      object.assign: 4.1.5
      regexp.prototype.flags: 1.5.1
      safe-array-concat: 1.0.1
      safe-regex-test: 1.0.0
      string.prototype.trim: 1.2.8
      string.prototype.trimend: 1.0.7
      string.prototype.trimstart: 1.0.7
      typed-array-buffer: 1.0.0
      typed-array-byte-length: 1.0.0
      typed-array-byte-offset: 1.0.0
      typed-array-length: 1.0.4
      unbox-primitive: 1.0.2
      which-typed-array: 1.1.13
    dev: false

  /es-set-tostringtag@2.0.2:
    resolution: {integrity: sha512-BuDyupZt65P9D2D2vA/zqcI3G5xRsklm5N3xCwuiy+/vKy8i0ifdsQP1sLgO4tZDSCaQUSnmC48khknGMV3D2Q==}
    engines: {node: '>= 0.4'}
    dependencies:
      get-intrinsic: 1.2.2
      has-tostringtag: 1.0.0
      hasown: 2.0.0
    dev: false

  /es-to-primitive@1.2.1:
    resolution: {integrity: sha512-QCOllgZJtaUo9miYBcLChTUaHNjJF3PYs1VidD7AwiEj1kYxKeQTctLAezAOH5ZKRH0g2IgPn6KwB4IT8iRpvA==}
    engines: {node: '>= 0.4'}
    dependencies:
      is-callable: 1.2.7
      is-date-object: 1.0.5
      is-symbol: 1.0.4
    dev: false

  /esbuild@0.18.20:
    resolution: {integrity: sha512-ceqxoedUrcayh7Y7ZX6NdbbDzGROiyVBgC4PriJThBKSVPWnnFHZAkfI1lJT8QFkOwH4qOS2SJkS4wvpGl8BpA==}
    engines: {node: '>=12'}
    hasBin: true
    requiresBuild: true
    optionalDependencies:
      '@esbuild/android-arm': 0.18.20
      '@esbuild/android-arm64': 0.18.20
      '@esbuild/android-x64': 0.18.20
      '@esbuild/darwin-arm64': 0.18.20
      '@esbuild/darwin-x64': 0.18.20
      '@esbuild/freebsd-arm64': 0.18.20
      '@esbuild/freebsd-x64': 0.18.20
      '@esbuild/linux-arm': 0.18.20
      '@esbuild/linux-arm64': 0.18.20
      '@esbuild/linux-ia32': 0.18.20
      '@esbuild/linux-loong64': 0.18.20
      '@esbuild/linux-mips64el': 0.18.20
      '@esbuild/linux-ppc64': 0.18.20
      '@esbuild/linux-riscv64': 0.18.20
      '@esbuild/linux-s390x': 0.18.20
      '@esbuild/linux-x64': 0.18.20
      '@esbuild/netbsd-x64': 0.18.20
      '@esbuild/openbsd-x64': 0.18.20
      '@esbuild/sunos-x64': 0.18.20
      '@esbuild/win32-arm64': 0.18.20
      '@esbuild/win32-ia32': 0.18.20
      '@esbuild/win32-x64': 0.18.20
    dev: false

  /esbuild@0.19.8:
    resolution: {integrity: sha512-l7iffQpT2OrZfH2rXIp7/FkmaeZM0vxbxN9KfiCwGYuZqzMg/JdvX26R31Zxn/Pxvsrg3Y9N6XTcnknqDyyv4w==}
    engines: {node: '>=12'}
    hasBin: true
    requiresBuild: true
    optionalDependencies:
      '@esbuild/android-arm': 0.19.8
      '@esbuild/android-arm64': 0.19.8
      '@esbuild/android-x64': 0.19.8
      '@esbuild/darwin-arm64': 0.19.8
      '@esbuild/darwin-x64': 0.19.8
      '@esbuild/freebsd-arm64': 0.19.8
      '@esbuild/freebsd-x64': 0.19.8
      '@esbuild/linux-arm': 0.19.8
      '@esbuild/linux-arm64': 0.19.8
      '@esbuild/linux-ia32': 0.19.8
      '@esbuild/linux-loong64': 0.19.8
      '@esbuild/linux-mips64el': 0.19.8
      '@esbuild/linux-ppc64': 0.19.8
      '@esbuild/linux-riscv64': 0.19.8
      '@esbuild/linux-s390x': 0.19.8
      '@esbuild/linux-x64': 0.19.8
      '@esbuild/netbsd-x64': 0.19.8
      '@esbuild/openbsd-x64': 0.19.8
      '@esbuild/sunos-x64': 0.19.8
      '@esbuild/win32-arm64': 0.19.8
      '@esbuild/win32-ia32': 0.19.8
      '@esbuild/win32-x64': 0.19.8
    dev: true

  /escalade@3.1.1:
    resolution: {integrity: sha512-k0er2gUkLf8O0zKJiAhmkTnJlTvINGv7ygDNPbeIsX/TJjGJZHuh9B2UxbsaEkmlEo9MfhrSzmhIlhRlI2GXnw==}
    engines: {node: '>=6'}

  /escape-html@1.0.3:
    resolution: {integrity: sha512-NiSupZ4OeuGwr68lGIeym/ksIZMJodUGOSCZ/FSnTxcrekbvqrgdUxlJOMpijaKZVjAJrWrGs/6Jy8OMuyj9ow==}
    dev: false

  /escape-string-regexp@1.0.5:
    resolution: {integrity: sha512-vbRorB5FUQWvla16U8R/qgaFIya2qGzwDrNmCZuYKrbdSUMG6I1ZCGQRefkRVhuOkIGVne7BQ35DSfo1qvJqFg==}
    engines: {node: '>=0.8.0'}
    dev: false

  /escape-string-regexp@4.0.0:
    resolution: {integrity: sha512-TtpcNJ3XAzx3Gq8sWRzJaVajRs0uVxA2YAkdb1jm2YkPz4G6egUFAyA3n5vtEIZefPk5Wa4UXbKuS5fKkJWdgA==}
    engines: {node: '>=10'}
    dev: true

  /escape-string-regexp@5.0.0:
    resolution: {integrity: sha512-/veY75JbMK4j1yjvuUxuVsiS/hr/4iHs9FTT6cgTexxdE0Ly/glccBAkloH/DofkjRbZU3bnoj38mOmhkZ0lHw==}
    engines: {node: '>=12'}
    dev: false

  /eslint-plugin-jsdoc@46.8.2(eslint@8.50.0):
    resolution: {integrity: sha512-5TSnD018f3tUJNne4s4gDWQflbsgOycIKEUBoCLn6XtBMgNHxQFmV8vVxUtiPxAQq8lrX85OaSG/2gnctxw9uQ==}
    engines: {node: '>=16'}
    peerDependencies:
      eslint: ^7.0.0 || ^8.0.0
    dependencies:
      '@es-joy/jsdoccomment': 0.40.1
      are-docs-informative: 0.0.2
      comment-parser: 1.4.0
      debug: 4.3.4
      escape-string-regexp: 4.0.0
      eslint: 8.50.0
      esquery: 1.5.0
      is-builtin-module: 3.2.1
      semver: 7.5.4
      spdx-expression-parse: 3.0.1
    transitivePeerDependencies:
      - supports-color
    dev: true

  /eslint-plugin-vue@9.17.0(eslint@8.50.0):
    resolution: {integrity: sha512-r7Bp79pxQk9I5XDP0k2dpUC7Ots3OSWgvGZNu3BxmKK6Zg7NgVtcOB6OCna5Kb9oQwJPl5hq183WD0SY5tZtIQ==}
    engines: {node: ^14.17.0 || >=16.0.0}
    peerDependencies:
      eslint: ^6.2.0 || ^7.0.0 || ^8.0.0
    dependencies:
      '@eslint-community/eslint-utils': 4.4.0(eslint@8.50.0)
      eslint: 8.50.0
      natural-compare: 1.4.0
      nth-check: 2.1.1
      postcss-selector-parser: 6.0.13
      semver: 7.5.4
      vue-eslint-parser: 9.3.2(eslint@8.50.0)
      xml-name-validator: 4.0.0
    transitivePeerDependencies:
      - supports-color
    dev: true

  /eslint-scope@7.2.2:
    resolution: {integrity: sha512-dOt21O7lTMhDM+X9mB4GX+DZrZtCUJPL/wlcTqxyrx5IvO0IYtILdtrQGQp+8n5S0gwSVmOf9NQrjMOgfQZlIg==}
    engines: {node: ^12.22.0 || ^14.17.0 || >=16.0.0}
    dependencies:
      esrecurse: 4.3.0
      estraverse: 5.3.0
    dev: true

  /eslint-visitor-keys@3.4.3:
    resolution: {integrity: sha512-wpc+LXeiyiisxPlEkUzU6svyS1frIO3Mgxj1fdy7Pm8Ygzguax2N3Fa/D/ag1WqbOprdI+uY6wMUl8/a2G+iag==}
    engines: {node: ^12.22.0 || ^14.17.0 || >=16.0.0}
    dev: true

  /eslint@8.50.0:
    resolution: {integrity: sha512-FOnOGSuFuFLv/Sa+FDVRZl4GGVAAFFi8LecRsI5a1tMO5HIE8nCm4ivAlzt4dT3ol/PaaGC0rJEEXQmHJBGoOg==}
    engines: {node: ^12.22.0 || ^14.17.0 || >=16.0.0}
    hasBin: true
    dependencies:
      '@eslint-community/eslint-utils': 4.4.0(eslint@8.50.0)
      '@eslint-community/regexpp': 4.10.0
      '@eslint/eslintrc': 2.1.4
      '@eslint/js': 8.50.0
      '@humanwhocodes/config-array': 0.11.13
      '@humanwhocodes/module-importer': 1.0.1
      '@nodelib/fs.walk': 1.2.8
      ajv: 6.12.6
      chalk: 4.1.2
      cross-spawn: 7.0.3
      debug: 4.3.4
      doctrine: 3.0.0
      escape-string-regexp: 4.0.0
      eslint-scope: 7.2.2
      eslint-visitor-keys: 3.4.3
      espree: 9.6.1
      esquery: 1.5.0
      esutils: 2.0.3
      fast-deep-equal: 3.1.3
      file-entry-cache: 6.0.1
      find-up: 5.0.0
      glob-parent: 6.0.2
      globals: 13.23.0
      graphemer: 1.4.0
      ignore: 5.3.0
      imurmurhash: 0.1.4
      is-glob: 4.0.3
      is-path-inside: 3.0.3
      js-yaml: 4.1.0
      json-stable-stringify-without-jsonify: 1.0.1
      levn: 0.4.1
      lodash.merge: 4.6.2
      minimatch: 3.1.2
      natural-compare: 1.4.0
      optionator: 0.9.3
      strip-ansi: 6.0.1
      text-table: 0.2.0
    transitivePeerDependencies:
      - supports-color
    dev: true

  /esm@3.2.25:
    resolution: {integrity: sha512-U1suiZ2oDVWv4zPO56S0NcR5QriEahGtdN2OR6FiOG4WJvcjBVFB0qI4+eKoWFH483PKGuLuu6V8Z4T5g63UVA==}
    engines: {node: '>=6'}
    dev: false

  /espree@9.6.1:
    resolution: {integrity: sha512-oruZaFkjorTpF32kDSI5/75ViwGeZginGGy2NoOSg3Q9bnwlnmDm4HLnkl0RE3n+njDXR037aY1+x58Z/zFdwQ==}
    engines: {node: ^12.22.0 || ^14.17.0 || >=16.0.0}
    dependencies:
      acorn: 8.11.2
      acorn-jsx: 5.3.2(acorn@8.11.2)
      eslint-visitor-keys: 3.4.3
    dev: true

  /esquery@1.5.0:
    resolution: {integrity: sha512-YQLXUplAwJgCydQ78IMJywZCceoqk1oH01OERdSAJc/7U2AylwjhSCLDEtqwg811idIS/9fIU5GjG73IgjKMVg==}
    engines: {node: '>=0.10'}
    dependencies:
      estraverse: 5.3.0
    dev: true

  /esrecurse@4.3.0:
    resolution: {integrity: sha512-KmfKL3b6G+RXvP8N1vr3Tq1kL/oCFgn2NYXEtqP8/L3pKapUA4G8cFVaoF3SU323CD4XypR/ffioHmkti6/Tag==}
    engines: {node: '>=4.0'}
    dependencies:
      estraverse: 5.3.0
    dev: true

  /estraverse@5.3.0:
    resolution: {integrity: sha512-MMdARuVEQziNTeJD8DgMqmhwR11BRQ/cBP+pLtYdSTnf3MIO8fFeiINEbX36ZdNlfU/7A9f3gUw49B3oQsvwBA==}
    engines: {node: '>=4.0'}
    dev: true

  /estree-walker@2.0.2:
    resolution: {integrity: sha512-Rfkk/Mp/DL7JVje3u18FxFujQlTNR2q6QfMSMB7AvCBx91NGj/ba3kCfza0f6dVDbw7YlRf/nDrn7pQrCCyQ/w==}
    dev: true

  /esutils@2.0.3:
    resolution: {integrity: sha512-kVscqXk4OCp68SZ0dkgEKVi6/8ij300KBWTJq32P/dYeWTSwK41WyTxalN1eRmA5Z9UU/LX9D7FWSmV9SAYx6g==}
    engines: {node: '>=0.10.0'}
    dev: true

  /etag@1.8.1:
    resolution: {integrity: sha512-aIL5Fx7mawVa300al2BnEE4iNvo1qETxLrPI/o05L7z6go7fCw1J6EQmbK4FmJ2AS7kgVF/KEZWufBfdClMcPg==}
    engines: {node: '>= 0.6'}
    dev: false

  /expand-template@2.0.3:
    resolution: {integrity: sha512-XYfuKMvj4O35f/pOXLObndIRvyQ+/+6AhODh+OKWj9S9498pHHn/IMszH+gt0fBCRWMNfk1ZSp5x3AifmnI2vg==}
    engines: {node: '>=6'}
    dev: false

  /express-static-gzip@2.1.7:
    resolution: {integrity: sha512-QOCZUC+lhPPCjIJKpQGu1Oa61Axg9Mq09Qvit8Of7kzpMuwDeMSqjjQteQS3OVw/GkENBoSBheuQDWPlngImvw==}
    dependencies:
      serve-static: 1.15.0
    transitivePeerDependencies:
      - supports-color
    dev: false

  /express@4.18.2:
    resolution: {integrity: sha512-5/PsL6iGPdfQ/lKM1UuielYgv3BUoJfz1aUwU9vHZ+J7gyvwdQXFEBIEIaxeGf0GIcreATNyBExtalisDbuMqQ==}
    engines: {node: '>= 0.10.0'}
    dependencies:
      accepts: 1.3.8
      array-flatten: 1.1.1
      body-parser: 1.20.1
      content-disposition: 0.5.4
      content-type: 1.0.5
      cookie: 0.5.0
      cookie-signature: 1.0.6
      debug: 2.6.9
      depd: 2.0.0
      encodeurl: 1.0.2
      escape-html: 1.0.3
      etag: 1.8.1
      finalhandler: 1.2.0
      fresh: 0.5.2
      http-errors: 2.0.0
      merge-descriptors: 1.0.1
      methods: 1.1.2
      on-finished: 2.4.1
      parseurl: 1.3.3
      path-to-regexp: 0.1.7
      proxy-addr: 2.0.7
      qs: 6.11.0
      range-parser: 1.2.1
      safe-buffer: 5.2.1
      send: 0.18.0
      serve-static: 1.15.0
      setprototypeof: 1.2.0
      statuses: 2.0.1
      type-is: 1.6.18
      utils-merge: 1.0.1
      vary: 1.1.2
    transitivePeerDependencies:
      - supports-color
    dev: false

  /fast-deep-equal@3.1.3:
    resolution: {integrity: sha512-f3qQ9oQy9j2AhBe/H9VC91wLmKBCCU/gDOnKNAYG5hswO7BLKj09Hc5HYNz9cGI++xlpDCIgDaitVs03ATR84Q==}
    dev: true

  /fast-glob@3.3.2:
    resolution: {integrity: sha512-oX2ruAFQwf/Orj8m737Y5adxDQO0LAB7/S5MnxCdTNDd4p6BsyIVsv9JQsATbTSq8KHRpLwIHbVlUNatxd+1Ow==}
    engines: {node: '>=8.6.0'}
    dependencies:
      '@nodelib/fs.stat': 2.0.5
      '@nodelib/fs.walk': 1.2.8
      glob-parent: 5.1.2
      merge2: 1.4.1
      micromatch: 4.0.5

  /fast-json-stable-stringify@2.1.0:
    resolution: {integrity: sha512-lhd/wF+Lk98HZoTCtlVraHtfh5XYijIjalXck7saUtuanSDyLMxnHhSXEDJqHxD7msR8D0uCmqlkwjCV8xvwHw==}
    dev: true

  /fast-levenshtein@2.0.6:
    resolution: {integrity: sha512-DCXu6Ifhqcks7TZKY3Hxp3y6qphY5SJZmrWMDrKcERSOXWQdMhU9Ig/PYrzyw/ul9jOIyh0N4M0tbC5hodg8dw==}
    dev: true

  /fastq@1.15.0:
    resolution: {integrity: sha512-wBrocU2LCXXa+lWBt8RoIRD89Fi8OdABODa/kEnyeyjS5aZO5/GNvI5sEINADqP/h8M29UHTHUb53sUu5Ihqdw==}
    dependencies:
      reusify: 1.0.4

  /file-entry-cache@6.0.1:
    resolution: {integrity: sha512-7Gps/XWymbLk2QLYK4NzpMOrYjMhdIxXuIvy2QBsLE6ljuodKvdkWs/cpyJJ3CVIVpH0Oi1Hvg1ovbMzLdFBBg==}
    engines: {node: ^10.12.0 || >=12.0.0}
    dependencies:
      flat-cache: 3.2.0
    dev: true

  /fill-range@7.0.1:
    resolution: {integrity: sha512-qOo9F+dMUmC2Lcb4BbVvnKJxTPjCm+RRpe4gDuGrzkL7mEVl/djYSu2OdQ2Pa302N4oqkSg9ir6jaLWJ2USVpQ==}
    engines: {node: '>=8'}
    dependencies:
      to-regex-range: 5.0.1

  /finalhandler@1.2.0:
    resolution: {integrity: sha512-5uXcUVftlQMFnWC9qu/svkWv3GTd2PfUhK/3PLkYNAe7FbqJMt3515HaxE6eRL74GdsriiwujiawdaB1BpEISg==}
    engines: {node: '>= 0.8'}
    dependencies:
      debug: 2.6.9
      encodeurl: 1.0.2
      escape-html: 1.0.3
      on-finished: 2.4.1
      parseurl: 1.3.3
      statuses: 2.0.1
      unpipe: 1.0.0
    transitivePeerDependencies:
      - supports-color
    dev: false

  /find-replace@3.0.0:
    resolution: {integrity: sha512-6Tb2myMioCAgv5kfvP5/PkZZ/ntTpVK39fHY7WkWBgvbeE+VHd/tZuZ4mrC+bxh4cfOZeYKVPaJIZtZXV7GNCQ==}
    engines: {node: '>=4.0.0'}
    dependencies:
      array-back: 3.1.0
    dev: false

  /find-up@4.1.0:
    resolution: {integrity: sha512-PpOwAdQ/YlXQ2vj8a3h8IipDuYRi3wceVQQGYWxNINccq40Anw7BlsEXCMbt1Zt+OLA6Fq9suIpIWD0OsnISlw==}
    engines: {node: '>=8'}
    dependencies:
      locate-path: 5.0.0
      path-exists: 4.0.0
    dev: true

  /find-up@5.0.0:
    resolution: {integrity: sha512-78/PXT1wlLLDgTzDs7sjq9hzz0vXD+zn+7wypEe4fXQxCmdmqfGsEPQxmiCSQI3ajFV91bVSsvNtrJRiW6nGng==}
    engines: {node: '>=10'}
    dependencies:
      locate-path: 6.0.0
      path-exists: 4.0.0
    dev: true

  /flat-cache@3.2.0:
    resolution: {integrity: sha512-CYcENa+FtcUKLmhhqyctpclsq7QF38pKjZHsGNiSQF5r4FtoKDWabFDl3hzaEQMvT1LHEysw5twgLvpYYb4vbw==}
    engines: {node: ^10.12.0 || >=12.0.0}
    dependencies:
      flatted: 3.2.9
      keyv: 4.5.4
      rimraf: 3.0.2
    dev: true

  /flatted@3.2.9:
    resolution: {integrity: sha512-36yxDn5H7OFZQla0/jFJmbIKTdZAQHngCedGxiMmpNfEZM0sdEeT+WczLQrjK6D7o2aiyLYDnkw0R3JK0Qv1RQ==}
    dev: true

  /follow-redirects@1.15.3:
    resolution: {integrity: sha512-1VzOtuEM8pC9SFU1E+8KfTjZyMztRsgEfwQl44z8A25uy13jSzTj6dyK2Df52iV0vgHCfBwLhDWevLn95w5v6Q==}
    engines: {node: '>=4.0'}
    peerDependencies:
      debug: '*'
    peerDependenciesMeta:
      debug:
        optional: true
    dev: true

  /for-each@0.3.3:
    resolution: {integrity: sha512-jqYfLp7mo9vIyQf8ykW2v7A+2N4QjeCeI5+Dz9XraiO1ign81wjiH7Fb9vSOWvQfNtmSa4H2RoQTrrXivdUZmw==}
    dependencies:
      is-callable: 1.2.7
    dev: false

  /foreground-child@3.1.1:
    resolution: {integrity: sha512-TMKDUnIte6bfb5nWv7V/caI169OHgvwjb7V4WkeUvbQQdjr5rWKqHFiKWb/fcOwB+CzBT+qbWjvj+DVwRskpIg==}
    engines: {node: '>=14'}
    dependencies:
      cross-spawn: 7.0.3
      signal-exit: 4.1.0
    dev: false

  /form-data@4.0.0:
    resolution: {integrity: sha512-ETEklSGi5t0QMZuiXoA/Q6vcnxcLQP5vdugSpuAyi6SVGi2clPPp+xgEhuMaHC+zGgn31Kd235W35f7Hykkaww==}
    engines: {node: '>= 6'}
    dependencies:
      asynckit: 0.4.0
      combined-stream: 1.0.8
      mime-types: 2.1.35
    dev: true

  /forwarded@0.2.0:
    resolution: {integrity: sha512-buRG0fpBtRHSTCOASe6hD258tEubFoRLb4ZNA6NxMVHNw2gOcwHo9wyablzMzOA5z9xA9L1KNjk/Nt6MT9aYow==}
    engines: {node: '>= 0.6'}
    dev: false

  /fresh@0.5.2:
    resolution: {integrity: sha1-PYyt2Q2XZWn6g1qx+OSyOhBWBac=}
    engines: {node: '>= 0.6'}
    dev: false

  /fs-constants@1.0.0:
    resolution: {integrity: sha512-y6OAwoSIf7FyjMIv94u+b5rdheZEjzR63GTyZJm5qh4Bi+2YgwLCcI/fPFZkL5PSixOt6ZNKm+w+Hfp/Bciwow==}
    dev: false

  /fs-extra@10.1.0:
    resolution: {integrity: sha512-oRXApq54ETRj4eMiFzGnHWGy+zo5raudjuxN0b8H7s/RU2oW0Wvsx9O0ACRN/kRq9E8Vu/ReskGB5o3ji+FzHQ==}
    engines: {node: '>=12'}
    dependencies:
      graceful-fs: 4.2.11
      jsonfile: 6.1.0
      universalify: 2.0.1
    dev: true

  /fs-minipass@2.1.0:
    resolution: {integrity: sha512-V/JgOLFCS+R6Vcq0slCuaeWEdNC3ouDlJMNIsacH2VtALiu9mV4LPrHc5cDl8k5aw6J8jwgWWpiTo5RYhmIzvg==}
    engines: {node: '>= 8'}
    dependencies:
      minipass: 3.3.6
    dev: false

  /fs.realpath@1.0.0:
    resolution: {integrity: sha512-OO0pH2lK6a0hZnAdau5ItzHPI6pUlvI7jMVnxUQRtw4owF2wk8lOSabtGDCTP4Ggrg2MbGnWO9X8K1t4+fGMDw==}
    requiresBuild: true

  /fsevents@2.3.3:
    resolution: {integrity: sha512-5xoDfX+fL7faATnagmWPpbFtwh/R77WmMMqqHGS65C3vvB0YHrgF+B1YmZ3441tMj5n63k0212XNoJwzlhffQw==}
    engines: {node: ^8.16.0 || ^10.6.0 || >=11.0.0}
    os: [darwin]
    requiresBuild: true
    optional: true

  /fstream@1.0.12:
    resolution: {integrity: sha512-WvJ193OHa0GHPEL+AycEJgxvBEwyfRkN1vhjca23OaPVMCaLCXTd5qAu82AjTcgP1UJmytkOKb63Ypde7raDIg==}
    engines: {node: '>=0.6'}
    dependencies:
      graceful-fs: 4.2.11
      inherits: 2.0.4
      mkdirp: 0.5.6
      rimraf: 2.7.1
    dev: true

  /function-bind@1.1.2:
    resolution: {integrity: sha512-7XHNxH7qX9xG5mIwxkhumTox/MIRNcOgDrxWsMt2pAr23WHp6MrRlN7FBSFpCpr+oVO0F744iUgR82nJMfG2SA==}

  /function.prototype.name@1.1.6:
    resolution: {integrity: sha512-Z5kx79swU5P27WEayXM1tBi5Ze/lbIyiNgU3qyXUOf9b2rgXYyF9Dy9Cx+IQv/Lc8WCG6L82zwUPpSS9hGehIg==}
    engines: {node: '>= 0.4'}
    dependencies:
      call-bind: 1.0.5
      define-properties: 1.2.1
      es-abstract: 1.22.3
      functions-have-names: 1.2.3
    dev: false

  /functions-have-names@1.2.3:
    resolution: {integrity: sha512-xckBUXyTIqT97tq2x2AMb+g163b5JFysYk0x4qxNFwbfQkmNZoiRHb6sPzI9/QV33WeuvVYBUIiD4NzNIyqaRQ==}
    dev: false

  /gauge@3.0.2:
    resolution: {integrity: sha512-+5J6MS/5XksCuXq++uFRsnUd7Ovu1XenbeuIuNRJxYWjgQbPuFhT14lAvsWfqfAmnwluf1OwMjz39HjfLPci0Q==}
    engines: {node: '>=10'}
    dependencies:
      aproba: 2.0.0
      color-support: 1.1.3
      console-control-strings: 1.1.0
      has-unicode: 2.0.1
      object-assign: 4.1.1
      signal-exit: 3.0.7
      string-width: 4.2.3
      strip-ansi: 6.0.1
      wide-align: 1.1.5
    dev: false

  /gauge@4.0.4:
    resolution: {integrity: sha512-f9m+BEN5jkg6a0fZjleidjN51VE1X+mPFQ2DJ0uv1V39oCLCbsGe6yjbBnp7eK7z/+GAon99a3nHuqbuuthyPg==}
    engines: {node: ^12.13.0 || ^14.15.0 || >=16.0.0}
    requiresBuild: true
    dependencies:
      aproba: 2.0.0
      color-support: 1.1.3
      console-control-strings: 1.1.0
      has-unicode: 2.0.1
      signal-exit: 3.0.7
      string-width: 4.2.3
      strip-ansi: 6.0.1
      wide-align: 1.1.5
    dev: false
    optional: true

  /generate-function@2.3.1:
    resolution: {integrity: sha512-eeB5GfMNeevm/GRYq20ShmsaGcmI81kIX2K9XQx5miC8KdHaC6Jm0qQ8ZNeGOi7wYB8OsdxKs+Y2oVuTFuVwKQ==}
    dependencies:
      is-property: 1.0.2
    dev: false

  /get-caller-file@2.0.5:
    resolution: {integrity: sha512-DyFP3BM/3YHTQOCUL/w0OZHR0lpKeGrxotcHWcqNEdnltqFwXVfhEBQ94eIo34AfQpo0rGki4cyIiftY06h2Fg==}
    engines: {node: 6.* || 8.* || >= 10.*}
    dev: true

  /get-intrinsic@1.2.2:
    resolution: {integrity: sha512-0gSo4ml/0j98Y3lngkFEot/zhiCeWsbYIlZ+uZOVgzLyLaUw7wxUL+nCTP0XJvJg1AXulJRI3UJi8GsbDuxdGA==}
    dependencies:
      function-bind: 1.1.2
      has-proto: 1.0.1
      has-symbols: 1.0.3
      hasown: 2.0.0
    dev: false

  /get-package-type@0.1.0:
    resolution: {integrity: sha512-pjzuKtY64GYfWizNAJ0fr9VqttZkNiK2iS430LtIHzjBEr6bX8Am2zm4sW4Ro5wjWW5cAlRL1qAMTcXbjNAO2Q==}
    engines: {node: '>=8.0.0'}
    dev: false

  /get-symbol-description@1.0.0:
    resolution: {integrity: sha512-2EmdH1YvIQiZpltCNgkuiUnyukzxM/R6NDJX31Ke3BG1Nq5b0S2PhX59UKi9vZpPDQVdqn+1IcaAwnzTT5vCjw==}
    engines: {node: '>= 0.4'}
    dependencies:
      call-bind: 1.0.5
      get-intrinsic: 1.2.2
    dev: false

  /get-tsconfig@4.7.2:
    resolution: {integrity: sha512-wuMsz4leaj5hbGgg4IvDU0bqJagpftG5l5cXIAvo8uZrqn0NJqwtfupTN00VnkQJPcIRrxYrm1Ue24btpCha2A==}
    dependencies:
      resolve-pkg-maps: 1.0.0
    dev: false

  /getopts@2.3.0:
    resolution: {integrity: sha512-5eDf9fuSXwxBL6q5HX+dhDj+dslFGWzU5thZ9kNKUkcPtaPdatmUFKwHFrLb/uf/WpA4BHET+AX3Scl56cAjpA==}
    dev: false

  /github-from-package@0.0.0:
    resolution: {integrity: sha512-SyHy3T1v2NUXn29OsWdxmK6RwHD+vkj3v8en8AOBZ1wBQ/hCAQ5bAQTD02kW4W9tUp/3Qh6J8r9EvntiyCmOOw==}
    dev: false

  /glob-parent@5.1.2:
    resolution: {integrity: sha512-AOIgSQCepiJYwP3ARnGx+5VnTu2HBYdzbGP45eLw1vr3zB3vZLeyed1sC9hnbcOc9/SrMyM5RPQrkGz4aS9Zow==}
    engines: {node: '>= 6'}
    dependencies:
      is-glob: 4.0.3

  /glob-parent@6.0.2:
    resolution: {integrity: sha512-XxwI8EOhVQgWp6iDL+3b0r86f4d6AX6zSU55HfB4ydCEuXLXc5FcYeOu+nnGftS4TEju/11rt4KJPTMgbfmv4A==}
    engines: {node: '>=10.13.0'}
    dependencies:
      is-glob: 4.0.3
    dev: true

  /glob@10.3.10:
    resolution: {integrity: sha512-fa46+tv1Ak0UPK1TOy/pZrIybNNt4HCv7SDzwyfiOZkvZLEbjsZkJBPtDHVshZjbecAoAGSC20MjLDG/qr679g==}
    engines: {node: '>=16 || 14 >=14.17'}
    hasBin: true
    dependencies:
      foreground-child: 3.1.1
      jackspeak: 2.3.6
      minimatch: 9.0.3
      minipass: 7.0.4
      path-scurry: 1.10.1
    dev: false

  /glob@7.2.3:
    resolution: {integrity: sha512-nFR0zLpU2YCaRxwoCJvL6UvCH2JFyFVIvwTLsIf21AuHlMskA1hhTdk+LlYJtOlYt9v6dvszD2BGRqBL+iQK9Q==}
    requiresBuild: true
    dependencies:
      fs.realpath: 1.0.0
      inflight: 1.0.6
      inherits: 2.0.4
      minimatch: 3.1.2
      once: 1.4.0
      path-is-absolute: 1.0.1

  /globals@13.23.0:
    resolution: {integrity: sha512-XAmF0RjlrjY23MA51q3HltdlGxUpXPvg0GioKiD9X6HD28iMjo2dKC8Vqwm7lne4GNr78+RHTfliktR6ZH09wA==}
    engines: {node: '>=8'}
    dependencies:
      type-fest: 0.20.2
    dev: true

  /globalthis@1.0.3:
    resolution: {integrity: sha512-sFdI5LyBiNTHjRd7cGPWapiHWMOXKyuBNX/cWJ3NfzrZQVa8GI/8cofCl74AOVqq9W5kNmguTIzJ/1s2gyI9wA==}
    engines: {node: '>= 0.4'}
    dependencies:
      define-properties: 1.2.1
    dev: false

  /globby@11.1.0:
    resolution: {integrity: sha512-jhIXaOzy1sb8IyocaruWSn1TjmnBVs8Ayhcy83rmxNJ8q2uWKCAj3CnJY+KpGSXCueAPc0i05kVvVKtP1t9S3g==}
    engines: {node: '>=10'}
    dependencies:
      array-union: 2.1.0
      dir-glob: 3.0.1
      fast-glob: 3.3.2
      ignore: 5.3.0
      merge2: 1.4.1
      slash: 3.0.0
    dev: true

  /globby@13.2.2:
    resolution: {integrity: sha512-Y1zNGV+pzQdh7H39l9zgB4PJqjRNqydvdYCDG4HFXM4XuvSaQQlEc91IU1yALL8gUTDomgBAfz3XJdmUS+oo0w==}
    engines: {node: ^12.20.0 || ^14.13.1 || >=16.0.0}
    dependencies:
      dir-glob: 3.0.1
      fast-glob: 3.3.2
      ignore: 5.3.0
      merge2: 1.4.1
      slash: 4.0.0
    dev: false

  /gopd@1.0.1:
    resolution: {integrity: sha512-d65bNlIadxvpb/A2abVdlqKqV563juRnZ1Wtk6s1sIR8uNsXR70xqIzVqxVf1eTqDunwT2MkczEeaezCKTZhwA==}
    dependencies:
      get-intrinsic: 1.2.2
    dev: false

  /graceful-fs@4.2.11:
    resolution: {integrity: sha512-RbJ5/jmFcNNCcDV5o9eTnBLJ/HszWV0P73bc+Ff4nS/rJj+YaS6IGyiOL0VoBYX+l1Wrl3k63h/KrH+nhJ0XvQ==}

  /graphemer@1.4.0:
    resolution: {integrity: sha512-EtKwoO6kxCL9WO5xipiHTZlSzBm7WLT627TqC/uVRd0HKmq8NXyebnNYxDoBi7wt8eTWrUrKXCOVaFq9x1kgag==}
    dev: true

  /has-bigints@1.0.2:
    resolution: {integrity: sha512-tSvCKtBr9lkF0Ex0aQiP9N+OpV4zi2r/Nee5VkRDbaqv35RLYMzbwQfFSZZH0kR+Rd6302UJZ2p/bJCEoR3VoQ==}
    dev: false

  /has-flag@3.0.0:
    resolution: {integrity: sha512-sKJf1+ceQBr4SMkvQnBDNDtf4TXpVhVGateu0t918bl30FnbE2m4vNLX+VWe/dpjlb+HugGYzW7uQXH98HPEYw==}
    engines: {node: '>=4'}
    dev: false

  /has-flag@4.0.0:
    resolution: {integrity: sha512-EykJT/Q1KjTWctppgIAgfSO0tKVuZUjhgMr17kqTumMl6Afv3EISleU7qZUzoXDFTAHTDC4NOoG/ZxU3EvlMPQ==}
    engines: {node: '>=8'}

  /has-property-descriptors@1.0.1:
    resolution: {integrity: sha512-VsX8eaIewvas0xnvinAe9bw4WfIeODpGYikiWYLH+dma0Jw6KHYqWiWfhQlgOVK8D6PvjubK5Uc4P0iIhIcNVg==}
    dependencies:
      get-intrinsic: 1.2.2
    dev: false

  /has-proto@1.0.1:
    resolution: {integrity: sha512-7qE+iP+O+bgF9clE5+UoBFzE65mlBiVj3tKCrlNQ0Ogwm0BjpT/gK4SlLYDMybDh5I3TCTKnPPa0oMG7JDYrhg==}
    engines: {node: '>= 0.4'}
    dev: false

  /has-symbols@1.0.3:
    resolution: {integrity: sha512-l3LCuF6MgDNwTDKkdYGEihYjt5pRPbEg46rtlmnSPlUbgmB8LOIrKJbYYFBSbnPaJexMKtiPO8hmeRjRz2Td+A==}
    engines: {node: '>= 0.4'}
    dev: false

  /has-tostringtag@1.0.0:
    resolution: {integrity: sha512-kFjcSNhnlGV1kyoGk7OXKSawH5JOb/LzUc5w9B02hOTO0dfFRjbHQKvg1d6cf3HbeUmtU9VbbV3qzZ2Teh97WQ==}
    engines: {node: '>= 0.4'}
    dependencies:
      has-symbols: 1.0.3
    dev: false

  /has-unicode@2.0.1:
    resolution: {integrity: sha512-8Rf9Y83NBReMnx0gFzA8JImQACstCYWUplepDa9xprwwtmgEZUF0h/i5xSA625zB/I37EtrswSST6OXxwaaIJQ==}
    dev: false

  /hasown@2.0.0:
    resolution: {integrity: sha512-vUptKVTpIJhcczKBbgnS+RtcuYMB8+oNzPK2/Hp3hanz8JmpATdmmgLgSaadVREkDm+e2giHwY3ZRkyjSIDDFA==}
    engines: {node: '>= 0.4'}
    dependencies:
      function-bind: 1.1.2

  /http-cache-semantics@4.1.1:
    resolution: {integrity: sha512-er295DKPVsV82j5kw1Gjt+ADA/XYHsajl82cGNQG2eyoPkvgUhX+nDIyelzhIWbbsXP39EHcI6l5tYs2FYqYXQ==}
    requiresBuild: true
    dev: false
    optional: true

  /http-errors@2.0.0:
    resolution: {integrity: sha512-FtwrG/euBzaEjYeRqOgly7G0qviiXoJWnvEH2Z1plBdXgbyjv34pHTSb9zoeHMyDy33+DWy5Wt9Wo+TURtOYSQ==}
    engines: {node: '>= 0.8'}
    dependencies:
      depd: 2.0.0
      inherits: 2.0.4
      setprototypeof: 1.2.0
      statuses: 2.0.1
      toidentifier: 1.0.1
    dev: false

  /http-graceful-shutdown@3.1.13:
    resolution: {integrity: sha512-Ci5LRufQ8AtrQ1U26AevS8QoMXDOhnAHCJI3eZu1com7mZGHxREmw3dNj85ftpQokQCvak8nI2pnFS8zyM1M+Q==}
    engines: {node: '>=4.0.0'}
    dependencies:
      debug: 4.3.4
    transitivePeerDependencies:
      - supports-color
    dev: false

  /http-proxy-agent@4.0.1:
    resolution: {integrity: sha512-k0zdNgqWTGA6aeIRVpvfVob4fL52dTfaehylg0Y4UvSySvOq/Y+BOyPrgpUrA7HylqvU8vIZGsRuXmspskV0Tg==}
    engines: {node: '>= 6'}
    requiresBuild: true
    dependencies:
      '@tootallnate/once': 1.1.2
      agent-base: 6.0.2
      debug: 4.3.4
    transitivePeerDependencies:
      - supports-color
    dev: false
    optional: true

  /https-proxy-agent@5.0.1:
    resolution: {integrity: sha512-dFcAjpTQFgoLMzC2VwU+C/CbS7uRL0lWmxDITmqm7C+7F0Odmj6s9l6alZc6AELXhrnggM2CeWSXHGOdX2YtwA==}
    engines: {node: '>= 6'}
    dependencies:
      agent-base: 6.0.2
      debug: 4.3.4
    transitivePeerDependencies:
      - supports-color
    dev: false

  /humanize-ms@1.2.1:
    resolution: {integrity: sha512-Fl70vYtsAFb/C06PTS9dZBo7ihau+Tu/DNCk/OyHhea07S+aeMWpFFkUaXRa8fI+ScZbEI8dfSxwY7gxZ9SAVQ==}
    requiresBuild: true
    dependencies:
      ms: 2.1.3
    dev: false
    optional: true

  /iconv-lite@0.4.24:
    resolution: {integrity: sha512-v3MXnZAcvnywkTUEZomIActle7RXXeedOR31wwl7VlyoXO4Qi9arvSenNQWne1TcRwhCL1HwLI21bEqdpj8/rA==}
    engines: {node: '>=0.10.0'}
    dependencies:
      safer-buffer: 2.1.2
    dev: false

  /iconv-lite@0.6.3:
    resolution: {integrity: sha512-4fCk79wshMdzMp2rH06qWrJE4iolqLhCUH+OiuIgU++RB0+94NlDL81atO7GX55uUKueo0txHNtvEyI6D7WdMw==}
    engines: {node: '>=0.10.0'}
    requiresBuild: true
    dependencies:
      safer-buffer: 2.1.2
    dev: false

  /ieee754@1.2.1:
    resolution: {integrity: sha512-dcyqhDvX1C46lXZcVqCpK+FtMRQVdIMN6/Df5js2zouUsqG7I6sFxitIC+7KYK29KdXOLHdu9zL4sFnoVQnqaA==}
    dev: false

  /ignore@5.3.0:
    resolution: {integrity: sha512-g7dmpshy+gD7mh88OC9NwSGTKoc3kyLAZQRU1mt53Aw/vnvfXnbC+F/7F7QoYVKbV+KNvJx8wArewKy1vXMtlg==}
    engines: {node: '>= 4'}

  /immutable@4.3.4:
    resolution: {integrity: sha512-fsXeu4J4i6WNWSikpI88v/PcVflZz+6kMhUfIwc5SY+poQRPnaf5V7qds6SUyUN3cVxEzuCab7QIoLOQ+DQ1wA==}
    dev: true

  /import-fresh@3.3.0:
    resolution: {integrity: sha512-veYYhQa+D1QBKznvhUHxb8faxlrwUnxseDAbAp457E0wLNio2bOSKnjYDhMj+YiAq61xrMGhQk9iXVk5FzgQMw==}
    engines: {node: '>=6'}
    dependencies:
      parent-module: 1.0.1
      resolve-from: 4.0.0
    dev: true

  /imurmurhash@0.1.4:
    resolution: {integrity: sha512-JmXMZ6wuvDmLiHEml9ykzqO6lwFbof0GG4IkcGaENdCRDDmMVnny7s5HsIgHCbaq0w2MyPhDqkhTUgS2LU2PHA==}
    engines: {node: '>=0.8.19'}

  /indent-string@4.0.0:
    resolution: {integrity: sha512-EdDDZu4A2OyIK7Lr/2zG+w5jmbuk1DVBnEwREQvBzspBJkCEbRa8GxU1lghYcaGJCnRWibjDXlq779X1/y5xwg==}
    engines: {node: '>=8'}
    requiresBuild: true
    dev: false
    optional: true

  /infer-owner@1.0.4:
    resolution: {integrity: sha512-IClj+Xz94+d7irH5qRyfJonOdfTzuDaifE6ZPWfx0N0+/ATZCbuTPq2prFl526urkQd90WyUKIh1DfBQ2hMz9A==}
    requiresBuild: true
    dev: false
    optional: true

  /inflight@1.0.6:
    resolution: {integrity: sha512-k92I/b08q4wvFscXCLvqfsHCrjrF7yiXsQuIVvVE7N82W3+aqpzuUdBbfhWcy/FZR3/4IgflMgKLOsvPDrGCJA==}
    requiresBuild: true
    dependencies:
      once: 1.4.0
      wrappy: 1.0.2

  /inherits@2.0.4:
    resolution: {integrity: sha512-k/vGaX4/Yla3WzyMCvTQOXYeIHvqOKtnqBduzTHpzpQZzAskKMhZ2K+EnBiSM9zGSoIFeMpXKxa4dYeZIQqewQ==}

  /ini@1.3.8:
    resolution: {integrity: sha512-JV/yugV2uzW5iMRSiZAyDtQd+nxtUnjeLt0acNdw98kKLrvuRVyB80tsREOE7yvGVgalhZ6RNXCmEHkUKBKxew==}
    requiresBuild: true
    dev: false

  /internal-slot@1.0.6:
    resolution: {integrity: sha512-Xj6dv+PsbtwyPpEflsejS+oIZxmMlV44zAhG479uYu89MsjcYOhCFnNyKrkJrihbsiasQyY0afoCl/9BLR65bg==}
    engines: {node: '>= 0.4'}
    dependencies:
      get-intrinsic: 1.2.2
      hasown: 2.0.0
      side-channel: 1.0.4
    dev: false

  /interpret@2.2.0:
    resolution: {integrity: sha512-Ju0Bz/cEia55xDwUWEa8+olFpCiQoypjnQySseKtmjNrnps3P+xfpUmGr90T7yjlVJmOtybRvPXhKMbHr+fWnw==}
    engines: {node: '>= 0.10'}
    dev: false

  /invariant@2.2.4:
    resolution: {integrity: sha512-phJfQVBuaJM5raOpJjSfkiD6BpbCE4Ns//LaXl6wGYtUBY83nWS6Rf9tXm2e8VaK60JEjYldbPif/A2B1C2gNA==}
    dependencies:
      loose-envify: 1.4.0
    dev: false

  /ip@2.0.0:
    resolution: {integrity: sha512-WKa+XuLG1A1R0UWhl2+1XQSi+fZWMsYKffMZTTYsiZaUD8k2yDAj5atimTUD2TZkyCkNEeYE5NhFZmupOGtjYQ==}
    requiresBuild: true
    dev: false
    optional: true

  /ipaddr.js@1.9.1:
    resolution: {integrity: sha512-0KI/607xoxSToH7GjN1FfSbLoU0+btTicjsQSWQlh/hZykN8KpmMf7uYwPW3R+akZ6R/w18ZlXSHBYXiYUPO3g==}
    engines: {node: '>= 0.10'}
    dev: false

  /is-array-buffer@3.0.2:
    resolution: {integrity: sha512-y+FyyR/w8vfIRq4eQcM1EYgSTnmHXPqaF+IgzgraytCFq5Xh8lllDVmAZolPJiZttZLeFSINPYMaEJ7/vWUa1w==}
    dependencies:
      call-bind: 1.0.5
      get-intrinsic: 1.2.2
      is-typed-array: 1.1.12
    dev: false

  /is-bigint@1.0.4:
    resolution: {integrity: sha512-zB9CruMamjym81i2JZ3UMn54PKGsQzsJeo6xvN3HJJ4CAsQNB6iRutp2To77OfCNuoxspsIhzaPoO1zyCEhFOg==}
    dependencies:
      has-bigints: 1.0.2
    dev: false

  /is-binary-path@2.1.0:
    resolution: {integrity: sha512-ZMERYes6pDydyuGidse7OsHxtbI7WVeUEozgR/g7rd0xUimYNlvZRE/K2MgZTjWy725IfelLeVcEM97mmtRGXw==}
    engines: {node: '>=8'}
    dependencies:
      binary-extensions: 2.2.0
    dev: true

  /is-boolean-object@1.1.2:
    resolution: {integrity: sha512-gDYaKHJmnj4aWxyj6YHyXVpdQawtVLHU5cb+eztPGczf6cjuTdwve5ZIEfgXqH4e57An1D1AKf8CZ3kYrQRqYA==}
    engines: {node: '>= 0.4'}
    dependencies:
      call-bind: 1.0.5
      has-tostringtag: 1.0.0
    dev: false

  /is-builtin-module@3.2.1:
    resolution: {integrity: sha512-BSLE3HnV2syZ0FK0iMA/yUGplUeMmNz4AW5fnTunbCIqZi4vG3WjJT9FHMy5D69xmAYBHXQhJdALdpwVxV501A==}
    engines: {node: '>=6'}
    dependencies:
      builtin-modules: 3.3.0
    dev: true

  /is-callable@1.2.7:
    resolution: {integrity: sha512-1BC0BVFhS/p0qtw6enp8e+8OD0UrK0oFLztSjNzhcKA3WDuJxxAPXzPuPtKkjEY9UUoEWlX/8fgKeu2S8i9JTA==}
    engines: {node: '>= 0.4'}
    dev: false

  /is-core-module@2.13.1:
    resolution: {integrity: sha512-hHrIjvZsftOsvKSn2TRYl63zvxsgE0K+0mYMoH6gD4omR5IWB2KynivBQczo3+wF1cCkjzvptnI9Q0sPU66ilw==}
    dependencies:
      hasown: 2.0.0

  /is-date-object@1.0.5:
    resolution: {integrity: sha512-9YQaSxsAiSwcvS33MBk3wTCVnWK+HhF8VZR2jRxehM16QcVOdHqPn4VPHmRK4lSr38n9JriurInLcP90xsYNfQ==}
    engines: {node: '>= 0.4'}
    dependencies:
      has-tostringtag: 1.0.0
    dev: false

  /is-extglob@2.1.1:
    resolution: {integrity: sha512-SbKbANkN603Vi4jEZv49LeVJMn4yGwsbzZworEoyEiutsN3nJYdbO36zfhGJ6QEDpOZIFkDtnq5JRxmvl3jsoQ==}
    engines: {node: '>=0.10.0'}

  /is-fullwidth-code-point@3.0.0:
    resolution: {integrity: sha512-zymm5+u+sCsSWyD9qNaejV3DFvhCKclKdizYaJUuHA83RLjb7nSuGnddCHGv0hk+KY7BMAlsWeK4Ueg6EV6XQg==}
    engines: {node: '>=8'}
    requiresBuild: true

  /is-glob@4.0.3:
    resolution: {integrity: sha512-xelSayHH36ZgE7ZWhli7pW34hNbNl8Ojv5KVmkJD4hBdD3th8Tfk9vYasLM+mXWOZhFkgZfxhLSnrwRr4elSSg==}
    engines: {node: '>=0.10.0'}
    dependencies:
      is-extglob: 2.1.1

  /is-lambda@1.0.1:
    resolution: {integrity: sha512-z7CMFGNrENq5iFB9Bqo64Xk6Y9sg+epq1myIcdHaGnbMTYOxvzsEtdYqQUylB7LxfkvgrrjP32T6Ywciio9UIQ==}
    requiresBuild: true
    dev: false
    optional: true

  /is-negative-zero@2.0.2:
    resolution: {integrity: sha512-dqJvarLawXsFbNDeJW7zAz8ItJ9cd28YufuuFzh0G8pNHjJMnY08Dv7sYX2uF5UpQOwieAeOExEYAWWfu7ZZUA==}
    engines: {node: '>= 0.4'}
    dev: false

  /is-number-object@1.0.7:
    resolution: {integrity: sha512-k1U0IRzLMo7ZlYIfzRu23Oh6MiIFasgpb9X76eqfFZAqwH44UI4KTBvBYIZ1dSL9ZzChTB9ShHfLkR4pdW5krQ==}
    engines: {node: '>= 0.4'}
    dependencies:
      has-tostringtag: 1.0.0
    dev: false

  /is-number@7.0.0:
    resolution: {integrity: sha512-41Cifkg6e8TylSpdtTpeLVMqvSBEVzTttHvERD741+pnZ8ANv0004MRL43QKPDlK9cGvNp6NZWZUBlbGXYxxng==}
    engines: {node: '>=0.12.0'}

  /is-path-inside@3.0.3:
    resolution: {integrity: sha512-Fd4gABb+ycGAmKou8eMftCupSir5lRxqf4aD/vd0cD2qc4HL07OjCeuHMr8Ro4CoMaeCKDB0/ECBOVWjTwUvPQ==}
    engines: {node: '>=8'}
    dev: true

  /is-property@1.0.2:
    resolution: {integrity: sha512-Ks/IoX00TtClbGQr4TWXemAnktAQvYB7HzcCxDGqEZU6oCmb2INHuOoKxbtR+HFkmYWBKv/dOZtGRiAjDhj92g==}
    dev: false

  /is-regex@1.1.4:
    resolution: {integrity: sha512-kvRdxDsxZjhzUX07ZnLydzS1TU/TJlTUHHY4YLL87e37oUA49DfkLqgy+VjFocowy29cKvcSiu+kIv728jTTVg==}
    engines: {node: '>= 0.4'}
    dependencies:
      call-bind: 1.0.5
      has-tostringtag: 1.0.0
    dev: false

  /is-shared-array-buffer@1.0.2:
    resolution: {integrity: sha512-sqN2UDu1/0y6uvXyStCOzyhAjCSlHceFoMKJW8W9EU9cvic/QdsZ0kEU93HEy3IUEFZIiH/3w+AH/UQbPHNdhA==}
    dependencies:
      call-bind: 1.0.5
    dev: false

  /is-string@1.0.7:
    resolution: {integrity: sha512-tE2UXzivje6ofPW7l23cjDOMa09gb7xlAqG6jG5ej6uPV32TlWP3NKPigtaGeHNu9fohccRYvIiZMfOOnOYUtg==}
    engines: {node: '>= 0.4'}
    dependencies:
      has-tostringtag: 1.0.0
    dev: false

  /is-symbol@1.0.4:
    resolution: {integrity: sha512-C/CPBqKWnvdcxqIARxyOh4v1UUEOCHpgDa0WYgpKDFMszcrPcffg5uhwSgPCLD2WWxmq6isisz87tzT01tuGhg==}
    engines: {node: '>= 0.4'}
    dependencies:
      has-symbols: 1.0.3
    dev: false

  /is-typed-array@1.1.12:
    resolution: {integrity: sha512-Z14TF2JNG8Lss5/HMqt0//T9JeHXttXy5pH/DBU4vi98ozO2btxzq9MwYDZYnKwU8nRsz/+GVFVRDq3DkVuSPg==}
    engines: {node: '>= 0.4'}
    dependencies:
      which-typed-array: 1.1.13
    dev: false

  /is-weakref@1.0.2:
    resolution: {integrity: sha512-qctsuLZmIQ0+vSSMfoVvyFe2+GSEvnmZ2ezTup1SBse9+twCCeial6EEi3Nc2KFcf6+qz2FBPnjXsk8xhKSaPQ==}
    dependencies:
      call-bind: 1.0.5
    dev: false

  /isarray@1.0.0:
    resolution: {integrity: sha512-VLghIWNM6ELQzo7zwmcg0NmTVyWKYjvIeM83yjp0wRDTmUnrM678fQbcKBo6n2CJEF0szoG//ytg+TKla89ALQ==}
    dev: true

  /isarray@2.0.5:
    resolution: {integrity: sha512-xHjhDr3cNBK0BzdUJSPXZntQUx/mwMS5Rw4A7lPJ90XGAO6ISP/ePDNuo0vhqOZU+UD5JoodwCAAoZQd3FeAKw==}
    dev: false

  /isexe@2.0.0:
    resolution: {integrity: sha512-RHxMLp9lnKHGHRng9QFhRCMbYAcVpn69smSGcq3f36xjgVVWThj4qqLbTLlq7Ssj8B+fIQ1EuCEGI2lKsyQeIw==}
    requiresBuild: true

  /jackspeak@2.3.6:
    resolution: {integrity: sha512-N3yCS/NegsOBokc8GAdM8UcmfsKiSS8cipheD/nivzr700H+nsMOxJjQnvwOcRYVuFkdH0wGUvW2WbXGmrZGbQ==}
    engines: {node: '>=14'}
    dependencies:
      '@isaacs/cliui': 8.0.2
    optionalDependencies:
      '@pkgjs/parseargs': 0.11.0
    dev: false

  /joi@17.11.0:
    resolution: {integrity: sha512-NgB+lZLNoqISVy1rZocE9PZI36bL/77ie924Ri43yEvi9GUUMPeyVIr8KdFTMUlby1p0PBYMk9spIxEUQYqrJQ==}
    dependencies:
      '@hapi/hoek': 9.3.0
      '@hapi/topo': 5.1.0
      '@sideway/address': 4.1.4
      '@sideway/formula': 3.0.1
      '@sideway/pinpoint': 2.0.0
    dev: true

  /js-tokens@4.0.0:
    resolution: {integrity: sha512-RdJUflcE3cUzKiMqQgsCu06FPu9UdIJO0beYbPhHN4k6apgJtifcoCtT9bcxOpYBtpD2kCM6Sbzg4CausW/PKQ==}
    dev: false

  /js-yaml@4.1.0:
    resolution: {integrity: sha512-wpxZs9NoxZaJESJGIZTyDEaYpl0FKSA+FB9aJiyemKhMwkxQg63h4T1KJgUGHpTqPDNRcmmYLugrRjJlBtWvRA==}
    hasBin: true
    dependencies:
      argparse: 2.0.1
    dev: true

  /jsdoc-type-pratt-parser@4.0.0:
    resolution: {integrity: sha512-YtOli5Cmzy3q4dP26GraSOeAhqecewG04hoO8DY56CH4KJ9Fvv5qKWUCCo3HZob7esJQHCv6/+bnTy72xZZaVQ==}
    engines: {node: '>=12.0.0'}
    dev: true

  /json-buffer@3.0.1:
    resolution: {integrity: sha512-4bV5BfR2mqfQTJm+V5tPPdf+ZpuhiIvTuAB5g8kcrXOZpTT/QwwVRWBywX1ozr6lEuPdbHxwaJlm9G6mI2sfSQ==}
    dev: true

  /json-schema-traverse@0.4.1:
    resolution: {integrity: sha512-xbbCH5dCYU5T8LcEhhuh7HJ88HXuW3qsI3Y0zOZFKfZEHcpWiHU/Jxzk629Brsab/mMiHQti9wMP+845RPe3Vg==}
    dev: true

  /json-stable-stringify-without-jsonify@1.0.1:
    resolution: {integrity: sha512-Bdboy+l7tA3OGW6FjyFHWkP5LuByj1Tk33Ljyq0axyzdk9//JSi2u3fP1QSmd1KNwq6VOKYGlAu87CisVir6Pw==}
    dev: true

  /jsonfile@6.1.0:
    resolution: {integrity: sha512-5dgndWOriYSm5cnYaJNhalLNDKOqFwyDB/rr1E9ZsGciGvKPs8R2xYGCacuf3z6K1YKDz182fd+fY3cn3pMqXQ==}
    dependencies:
      universalify: 2.0.1
    optionalDependencies:
      graceful-fs: 4.2.11
    dev: true

  /jsonwebtoken@9.0.2:
    resolution: {integrity: sha512-PRp66vJ865SSqOlgqS8hujT5U4AOgMfhrwYIuIhfKaoSCZcirrmASQr8CX7cUg+RMih+hgznrjp99o+W4pJLHQ==}
    engines: {node: '>=12', npm: '>=6'}
    dependencies:
      jws: 3.2.2
      lodash.includes: 4.3.0
      lodash.isboolean: 3.0.3
      lodash.isinteger: 4.0.4
      lodash.isnumber: 3.0.3
      lodash.isplainobject: 4.0.6
      lodash.isstring: 4.0.1
      lodash.once: 4.1.1
      ms: 2.1.3
      semver: 7.5.4
    dev: false

  /just-performance-es6-compat@4.3.2:
    resolution: {integrity: sha512-bNPuqRaV8PrqYVivdN8FsKi0rmXaQ0Y63oasFUQFJooJPH0r26LdfBAfoodhUQI6I6cek9yNo+tnGiF0R3pIHw==}
    dev: false

  /jwa@1.4.1:
    resolution: {integrity: sha512-qiLX/xhEEFKUAJ6FiBMbes3w9ATzyk5W7Hvzpa/SLYdxNtng+gcurvrI7TbACjIXlsJyr05/S1oUhZrc63evQA==}
    dependencies:
      buffer-equal-constant-time: 1.0.1
      ecdsa-sig-formatter: 1.0.11
      safe-buffer: 5.2.1
    dev: false

  /jws@3.2.2:
    resolution: {integrity: sha512-YHlZCB6lMTllWDtSPHz/ZXTsi8S00usEV6v1tjq8tOUZzw7DpSDWVXjXDre6ed1w/pd495ODpHZYSdkRTsa0HA==}
    dependencies:
      jwa: 1.4.1
      safe-buffer: 5.2.1
    dev: false

  /jwt-decode@3.1.2:
    resolution: {integrity: sha512-UfpWE/VZn0iP50d8cz9NrZLM9lSWhcJ+0Gt/nm4by88UL+J1SiKN8/5dkjMmbEzwL2CAe+67GsegCbIKtbp75A==}
    dev: false

  /keyv@4.5.4:
    resolution: {integrity: sha512-oxVHkHR/EJf2CNXnWxRLW6mg7JyCCUcG0DtEGmL2ctUo1PNTin1PUil+r/+4r5MpVgC/fn1kjsx7mjSujKqIpw==}
    dependencies:
      json-buffer: 3.0.1
    dev: true

  /knex@2.4.2(mysql2@3.6.5):
    resolution: {integrity: sha512-tMI1M7a+xwHhPxjbl/H9K1kHX+VncEYcvCx5K00M16bWvpYPKAZd6QrCu68PtHAdIZNQPWZn0GVhqVBEthGWCg==}
    engines: {node: '>=12'}
    hasBin: true
    peerDependencies:
      better-sqlite3: '*'
      mysql: '*'
      mysql2: '*'
      pg: '*'
      pg-native: '*'
      sqlite3: '*'
      tedious: '*'
    peerDependenciesMeta:
      better-sqlite3:
        optional: true
      mysql:
        optional: true
      mysql2:
        optional: true
      pg:
        optional: true
      pg-native:
        optional: true
      sqlite3:
        optional: true
      tedious:
        optional: true
    dependencies:
      colorette: 2.0.19
      commander: 9.5.0
      debug: 4.3.4
      escalade: 3.1.1
      esm: 3.2.25
      get-package-type: 0.1.0
      getopts: 2.3.0
      interpret: 2.2.0
      lodash: 4.17.21
      mysql2: 3.6.5
      pg-connection-string: 2.5.0
      rechoir: 0.8.0
      resolve-from: 5.0.0
      tarn: 3.0.2
      tildify: 2.0.0
    transitivePeerDependencies:
      - supports-color
    dev: false

  /knex@2.5.1(mysql2@3.6.5):
    resolution: {integrity: sha512-z78DgGKUr4SE/6cm7ku+jHvFT0X97aERh/f0MUKAKgFnwCYBEW4TFBqtHWFYiJFid7fMrtpZ/gxJthvz5mEByA==}
    engines: {node: '>=12'}
    hasBin: true
    peerDependencies:
      better-sqlite3: '*'
      mysql: '*'
      mysql2: '*'
      pg: '*'
      pg-native: '*'
      sqlite3: '*'
      tedious: '*'
    peerDependenciesMeta:
      better-sqlite3:
        optional: true
      mysql:
        optional: true
      mysql2:
        optional: true
      pg:
        optional: true
      pg-native:
        optional: true
      sqlite3:
        optional: true
      tedious:
        optional: true
    dependencies:
      colorette: 2.0.19
      commander: 10.0.1
      debug: 4.3.4
      escalade: 3.1.1
      esm: 3.2.25
      get-package-type: 0.1.0
      getopts: 2.3.0
      interpret: 2.2.0
      lodash: 4.17.21
      mysql2: 3.6.5
      pg-connection-string: 2.6.1
      rechoir: 0.8.0
      resolve-from: 5.0.0
      tarn: 3.0.2
      tildify: 2.0.0
    transitivePeerDependencies:
      - supports-color
    dev: false

  /levn@0.4.1:
    resolution: {integrity: sha512-+bT2uH4E5LGE7h/n3evcS/sQlJXCpIp6ym8OWJ5eV6+67Dsql/LaaT7qJBAt2rzfoa/5QBGBhxDix1dMt2kQKQ==}
    engines: {node: '>= 0.8.0'}
    dependencies:
      prelude-ls: 1.2.1
      type-check: 0.4.0
    dev: true

  /limiter-es6-compat@2.1.2:
    resolution: {integrity: sha512-rAi6LCOubXfnojSePboCylTSJWi9m0hlnZJ6AYsBv0clRFr4PJAZd8DtDVhXSN5Ed5nXa6pULHu9sJxoxpWWww==}
    dependencies:
      just-performance-es6-compat: 4.3.2
    dev: false

  /listenercount@1.0.1:
    resolution: {integrity: sha512-3mk/Zag0+IJxeDrxSgaDPy4zZ3w05PRZeJNnlWhzFz5OkX49J4krc+A8X2d2M69vGMBEX0uyl8M+W+8gH+kBqQ==}
    dev: true

  /local-pkg@0.4.3:
    resolution: {integrity: sha512-SFppqq5p42fe2qcZQqqEOiVRXl+WCP1MdT6k7BDEW1j++sp5fIY+/fdRQitvKgB5BrBcmrs5m/L0v2FrU5MY1g==}
    engines: {node: '>=14'}
    dev: true

  /locate-path@5.0.0:
    resolution: {integrity: sha512-t7hw9pI+WvuwNJXwk5zVHpyhIqzg2qTlklJOf0mVxGSbe3Fp2VieZcduNYjaLDoy6p9uGpQEGWG87WpMKlNq8g==}
    engines: {node: '>=8'}
    dependencies:
      p-locate: 4.1.0
    dev: true

  /locate-path@6.0.0:
    resolution: {integrity: sha512-iPZK6eYjbxRu3uB4/WZ3EsEIMJFMqAoopl3R+zuq0UjcAm/MO6KCweDgPfP3elTztoKP3KtnVHxTn2NHBSDVUw==}
    engines: {node: '>=10'}
    dependencies:
      p-locate: 5.0.0
    dev: true

  /lodash.camelcase@4.3.0:
    resolution: {integrity: sha512-TwuEnCnxbc3rAvhf/LbG7tJUDzhqXyFnv3dtzLOPgCG/hODL7WFnsbwktkD7yUV0RrreP/l1PALq/YSg6VvjlA==}
    dev: false

  /lodash.includes@4.3.0:
    resolution: {integrity: sha512-W3Bx6mdkRTGtlJISOvVD/lbqjTlPPUDTMnlXZFnVwi9NKJ6tiAk6LVdlhZMm17VZisqhKcgzpO5Wz91PCt5b0w==}
    dev: false

  /lodash.isboolean@3.0.3:
    resolution: {integrity: sha512-Bz5mupy2SVbPHURB98VAcw+aHh4vRV5IPNhILUCsOzRmsTmSQ17jIuqopAentWoehktxGd9e/hbIXq980/1QJg==}
    dev: false

  /lodash.isinteger@4.0.4:
    resolution: {integrity: sha512-DBwtEWN2caHQ9/imiNeEA5ys1JoRtRfY3d7V9wkqtbycnAmTvRRmbHKDV4a0EYc678/dia0jrte4tjYwVBaZUA==}
    dev: false

  /lodash.isnumber@3.0.3:
    resolution: {integrity: sha512-QYqzpfwO3/CWf3XP+Z+tkQsfaLL/EnUlXWVkIk5FUPc4sBdTehEqZONuyRt2P67PXAk+NXmTBcc97zw9t1FQrw==}
    dev: false

  /lodash.isplainobject@4.0.6:
    resolution: {integrity: sha512-oSXzaWypCMHkPC3NvBEaPHf0KsA5mvPrOPgQWDsbg8n7orZ290M0BmC/jgRZ4vcJ6DTAhjrsSYgdsW/F+MFOBA==}
    dev: false

  /lodash.isstring@4.0.1:
    resolution: {integrity: sha512-0wJxfxH1wgO3GrbuP+dTTk7op+6L41QCXbGINEmD+ny/G/eCqGzxyCsh7159S+mgDDcoarnBw6PC1PS5+wUGgw==}
    dev: false

  /lodash.merge@4.6.2:
    resolution: {integrity: sha512-0KpjqXRVvrYyCsX1swR/XTK0va6VQkQM6MNo7PqW77ByjAhoARA8EfrP1N4+KlKj8YS0ZUCtRT/YUuhyYDujIQ==}
    dev: true

  /lodash.once@4.1.1:
    resolution: {integrity: sha512-Sb487aTOCr9drQVL8pIxOzVhafOjZN9UU54hiN8PU3uAiSV7lx1yYNpbNmex2PK6dSJoNTSJUUswT651yww3Mg==}
    dev: false

  /lodash@4.17.21:
    resolution: {integrity: sha512-v2kDEe57lecTulaDIuNTPy3Ry4gLGJ6Z1O3vE1krgXZNrsQ+LFTGHVxVjcXPs17LhbZVGedAJv8XZ1tvj5FvSg==}

  /long@5.2.3:
    resolution: {integrity: sha512-lcHwpNoggQTObv5apGNCTdJrO69eHOZMi4BNC+rTLER8iHAqGrUVeLh/irVIM7zTw2bOXA8T6uNPeujwOLg/2Q==}
    dev: false

  /loose-envify@1.4.0:
    resolution: {integrity: sha512-lyuxPGr/Wfhrlem2CL/UcnUc1zcqKAImBDzukY7Y5F/yQiNdko6+fRLevlw1HgMySw7f611UIY408EtxRSoK3Q==}
    hasBin: true
    dependencies:
      js-tokens: 4.0.0
    dev: false

  /lru-cache@10.1.0:
    resolution: {integrity: sha512-/1clY/ui8CzjKFyjdvwPWJUYKiFVXG2I2cY0ssG7h4+hwk+XOIX7ZSG9Q7TW8TW3Kp3BUSqgFWBLgL4PJ+Blag==}
    engines: {node: 14 || >=16.14}
    dev: false

  /lru-cache@6.0.0:
    resolution: {integrity: sha512-Jo6dJ04CmSjuznwJSS3pUeWmd/H0ffTlkXXgwZi+eq1UCmqQwCh+eLsYOYCwY991i2Fah4h1BEMCx4qThGbsiA==}
    engines: {node: '>=10'}
    dependencies:
      yallist: 4.0.0

  /lru-cache@7.18.3:
    resolution: {integrity: sha512-jumlc0BIUrS3qJGgIkWZsyfAM7NCWiBcCDhnd+3NNM5KbBmLTgHVfWBcg6W+rLUsIpzpERPsvwUP7CckAQSOoA==}
    engines: {node: '>=12'}
    dev: false

  /lru-cache@8.0.5:
    resolution: {integrity: sha512-MhWWlVnuab1RG5/zMRRcVGXZLCXrZTgfwMikgzCegsPnG62yDQo5JnqKkrK4jO5iKqDAZGItAqN5CtKBCBWRUA==}
    engines: {node: '>=16.14'}
    dev: false

  /magic-string@0.30.5:
    resolution: {integrity: sha512-7xlpfBaQaP/T6Vh8MO/EqXSW5En6INHEvEXQiuff7Gku0PWjU3uf6w/j9o7O+SpB5fOAkrI5HeoNgwjEO0pFsA==}
    engines: {node: '>=12'}
    dependencies:
      '@jridgewell/sourcemap-codec': 1.4.15
    dev: true

  /make-dir@3.1.0:
    resolution: {integrity: sha512-g3FeP20LNwhALb/6Cz6Dd4F2ngze0jz7tbzrD2wAV+o9FeNHe4rL+yK2md0J/fiSf1sa1ADhXqi5+oVwOM/eGw==}
    engines: {node: '>=8'}
    dependencies:
      semver: 6.3.1
    dev: false

  /make-fetch-happen@9.1.0:
    resolution: {integrity: sha512-+zopwDy7DNknmwPQplem5lAZX/eCOzSvSNNcSKm5eVwTkOBzoktEfXsa9L23J/GIRhxRsaxzkPEhrJEpE2F4Gg==}
    engines: {node: '>= 10'}
    requiresBuild: true
    dependencies:
      agentkeepalive: 4.5.0
      cacache: 15.3.0
      http-cache-semantics: 4.1.1
      http-proxy-agent: 4.0.1
      https-proxy-agent: 5.0.1
      is-lambda: 1.0.1
      lru-cache: 6.0.0
      minipass: 3.3.6
      minipass-collect: 1.0.2
      minipass-fetch: 1.4.1
      minipass-flush: 1.0.5
      minipass-pipeline: 1.2.4
      negotiator: 0.6.3
      promise-retry: 2.0.1
      socks-proxy-agent: 6.2.1
      ssri: 8.0.1
    transitivePeerDependencies:
      - bluebird
      - supports-color
    dev: false
    optional: true

  /media-typer@0.3.0:
    resolution: {integrity: sha1-hxDXrwqmJvj/+hzgAWhUUmMlV0g=}
    engines: {node: '>= 0.6'}
    dev: false

  /meow@12.1.1:
    resolution: {integrity: sha512-BhXM0Au22RwUneMPwSCnyhTOizdWoIEPU9sp0Aqa1PnDMR5Wv2FGXYDjuzJEIX+Eo2Rb8xuYe5jrnm5QowQFkw==}
    engines: {node: '>=16.10'}
    dev: false

  /merge-descriptors@1.0.1:
    resolution: {integrity: sha1-sAqqVW3YtEVoFQ7J0blT8/kMu2E=}
    dev: false

  /merge2@1.4.1:
    resolution: {integrity: sha512-8q7VEgMJW4J8tcfVPy8g09NcQwZdbwFEqhe/WZkoIzjn/3TGDwtOCYtXGxA3O8tPzpczCCDgv+P2P5y00ZJOOg==}
    engines: {node: '>= 8'}

  /methods@1.1.2:
    resolution: {integrity: sha512-iclAHeNqNm68zFtnZ0e+1L2yUIdvzNoauKU4WBA3VvH/vPFieF7qfRlwUZU+DA9P9bPXIS90ulxoUoCH23sV2w==}
    engines: {node: '>= 0.6'}
    dev: false

  /micromatch@4.0.5:
    resolution: {integrity: sha512-DMy+ERcEW2q8Z2Po+WNXuw3c5YaUSFjAO5GsJqfEl7UjvtIuFKO6ZrKvcItdy98dwFI2N1tg3zNIdKaQT+aNdA==}
    engines: {node: '>=8.6'}
    dependencies:
      braces: 3.0.2
      picomatch: 2.3.1

  /mime-db@1.52.0:
    resolution: {integrity: sha512-sPU4uV7dYlvtWJxwwxHD0PuihVNiE7TyAbQ5SWxDCB9mUYvOgroQOwYQQOKPJ8CIbE+1ETVlOoK1UC2nU3gYvg==}
    engines: {node: '>= 0.6'}

  /mime-types@2.1.35:
    resolution: {integrity: sha512-ZDY+bPm5zTTF+YpCrAU9nK0UgICYPT0QtT1NZWFv4s++TNkcgVaT0g6+4R2uI4MjQjzysHB1zxuWL50hzaeXiw==}
    engines: {node: '>= 0.6'}
    dependencies:
      mime-db: 1.52.0

  /mime@1.6.0:
    resolution: {integrity: sha512-x0Vn8spI+wuJ1O6S7gnbaQg8Pxh4NNHb7KSINmEWKiPE4RKOplvijn+NkmYmmRgP68mc70j2EbeTFRsrswaQeg==}
    engines: {node: '>=4'}
    hasBin: true
    dev: false

  /mimic-response@3.1.0:
    resolution: {integrity: sha512-z0yWI+4FDrrweS8Zmt4Ej5HdJmky15+L2e6Wgn3+iK5fWzb6T3fhNFq2+MeTRb064c6Wr4N/wv0DzQTjNzHNGQ==}
    engines: {node: '>=10'}
    dev: false

  /minimatch@3.1.2:
    resolution: {integrity: sha512-J7p63hRiAjw1NDEww1W7i37+ByIrOWO5XQQAzZ3VOcL0PNybwpfmV/N05zFAzwQ9USyEcX6t3UO+K5aqBQOIHw==}
    dependencies:
      brace-expansion: 1.1.11

  /minimatch@9.0.3:
    resolution: {integrity: sha512-RHiac9mvaRw0x3AYRgDC1CxAP7HTcNrrECeA8YYJeWnpo+2Q5CegtZjaotWTWxDG3UeGA1coE05iH1mPjT/2mg==}
    engines: {node: '>=16 || 14 >=14.17'}
    dependencies:
      brace-expansion: 2.0.1

  /minimist@1.2.8:
    resolution: {integrity: sha512-2yyAR8qBkN3YuheJanUpWC5U3bb5osDywNB8RzDVlDwDHbocAJveqqj1u8+SVD7jkWT4yvsHCpWqqWqAxb0zCA==}

  /minipass-collect@1.0.2:
    resolution: {integrity: sha512-6T6lH0H8OG9kITm/Jm6tdooIbogG9e0tLgpY6mphXSm/A9u8Nq1ryBG+Qspiub9LjWlBPsPS3tWQ/Botq4FdxA==}
    engines: {node: '>= 8'}
    requiresBuild: true
    dependencies:
      minipass: 3.3.6
    dev: false
    optional: true

  /minipass-fetch@1.4.1:
    resolution: {integrity: sha512-CGH1eblLq26Y15+Azk7ey4xh0J/XfJfrCox5LDJiKqI2Q2iwOLOKrlmIaODiSQS8d18jalF6y2K2ePUm0CmShw==}
    engines: {node: '>=8'}
    requiresBuild: true
    dependencies:
      minipass: 3.3.6
      minipass-sized: 1.0.3
      minizlib: 2.1.2
    optionalDependencies:
      encoding: 0.1.13
    dev: false
    optional: true

  /minipass-flush@1.0.5:
    resolution: {integrity: sha512-JmQSYYpPUqX5Jyn1mXaRwOda1uQ8HP5KAT/oDSLCzt1BYRhQU0/hDtsB1ufZfEEzMZ9aAVmsBw8+FWsIXlClWw==}
    engines: {node: '>= 8'}
    requiresBuild: true
    dependencies:
      minipass: 3.3.6
    dev: false
    optional: true

  /minipass-pipeline@1.2.4:
    resolution: {integrity: sha512-xuIq7cIOt09RPRJ19gdi4b+RiNvDFYe5JH+ggNvBqGqpQXcru3PcRmOZuHBKWK1Txf9+cQ+HMVN4d6z46LZP7A==}
    engines: {node: '>=8'}
    requiresBuild: true
    dependencies:
      minipass: 3.3.6
    dev: false
    optional: true

  /minipass-sized@1.0.3:
    resolution: {integrity: sha512-MbkQQ2CTiBMlA2Dm/5cY+9SWFEN8pzzOXi6rlM5Xxq0Yqbda5ZQy9sU75a673FE9ZK0Zsbr6Y5iP6u9nktfg2g==}
    engines: {node: '>=8'}
    requiresBuild: true
    dependencies:
      minipass: 3.3.6
    dev: false
    optional: true

  /minipass@3.3.6:
    resolution: {integrity: sha512-DxiNidxSEK+tHG6zOIklvNOwm3hvCrbUrdtzY74U6HKTJxvIDfOUL5W5P2Ghd3DTkhhKPYGqeNUIh5qcM4YBfw==}
    engines: {node: '>=8'}
    dependencies:
      yallist: 4.0.0
    dev: false

  /minipass@5.0.0:
    resolution: {integrity: sha512-3FnjYuehv9k6ovOEbyOswadCDPX1piCfhV8ncmYtHOjuPwylVWsghTLo7rabjC3Rx5xD4HDx8Wm1xnMF7S5qFQ==}
    engines: {node: '>=8'}
    dev: false

  /minipass@7.0.4:
    resolution: {integrity: sha512-jYofLM5Dam9279rdkWzqHozUo4ybjdZmCsDHePy5V/PbBcVMiSZR97gmAy45aqi8CK1lG2ECd356FU86avfwUQ==}
    engines: {node: '>=16 || 14 >=14.17'}
    dev: false

  /minizlib@2.1.2:
    resolution: {integrity: sha512-bAxsR8BVfj60DWXHE3u30oHzfl4G7khkSuPW+qvpd7jFRHm7dLxOjUk1EHACJ/hxLY8phGJ0YhYHZo7jil7Qdg==}
    engines: {node: '>= 8'}
    dependencies:
      minipass: 3.3.6
      yallist: 4.0.0
    dev: false

  /mkdirp-classic@0.5.3:
    resolution: {integrity: sha512-gKLcREMhtuZRwRAfqP3RFW+TK4JqApVBtOIftVgjuABpAtpxhPGaDcfvbhNvD0B8iD1oUr/txX35NjcaY6Ns/A==}
    dev: false

  /mkdirp@0.5.6:
    resolution: {integrity: sha512-FP+p8RB8OWpF3YZBCrP5gtADmtXApB5AMLn+vdyA+PyxCjrCs00mjyUozssO33cwDeT3wNGdLxJ5M//YqtHAJw==}
    hasBin: true
    dependencies:
      minimist: 1.2.8
    dev: true

  /mkdirp@1.0.4:
    resolution: {integrity: sha512-vVqVZQyf3WLx2Shd0qJ9xuvqgAyKPLAiqITEtqW0oIUjzo3PePDd6fW9iFz30ef7Ysp/oiWqbhszeGWW2T6Gzw==}
    engines: {node: '>=10'}
    hasBin: true
    dev: false

  /ms@2.0.0:
    resolution: {integrity: sha512-Tpp60P6IUJDTuOq/5Z8cdskzJujfwqfOTkrwIwj7IRISpnkJnT6SyJ4PCPnGMoFjC9ddhal5KVIYtAt97ix05A==}
    dev: false

  /ms@2.1.2:
    resolution: {integrity: sha512-sGkPx+VjMtmA6MX27oA4FBFELFCZZ4S4XqeGOXCv68tT+jb3vk/RyaKWP0PTKyWtmLSM0b+adUTEvbs1PEaH2w==}

  /ms@2.1.3:
    resolution: {integrity: sha512-6FlzubTLZG3J2a/NVCAleEhjzq5oxgHyaCU9yYXvcLsvoVaHJq/s5xXI6/XXP6tz7R9xAOtHnSO/tXtF3WRTlA==}
    dev: false

  /mysql2@3.6.5:
    resolution: {integrity: sha512-pS/KqIb0xlXmtmqEuTvBXTmLoQ5LmAz5NW/r8UyQ1ldvnprNEj3P9GbmuQQ2J0A4LO+ynotGi6TbscPa8OUb+w==}
    engines: {node: '>= 8.0'}
    dependencies:
      denque: 2.1.0
      generate-function: 2.3.1
      iconv-lite: 0.6.3
      long: 5.2.3
      lru-cache: 8.0.5
      named-placeholders: 1.1.3
      seq-queue: 0.0.5
      sqlstring: 2.3.3
    dev: false

  /named-placeholders@1.1.3:
    resolution: {integrity: sha512-eLoBxg6wE/rZkJPhU/xRX1WTpkFEwDJEN96oxFrTsqBdbT5ec295Q+CoHrL9IT0DipqKhmGcaZmwOt8OON5x1w==}
    engines: {node: '>=12.0.0'}
    dependencies:
      lru-cache: 7.18.3
    dev: false

  /nan@2.18.0:
    resolution: {integrity: sha512-W7tfG7vMOGtD30sHoZSSc/JVYiyDPEyQVso/Zz+/uQd0B0L46gtC+pHha5FFMRpil6fm/AoEcRWyOVi4+E/f8w==}
    dev: false

  /nanoid@3.3.7:
    resolution: {integrity: sha512-eSRppjcPIatRIMC1U6UngP8XFcz8MQWGQdt1MTBQ7NaAmvXDfvNxbvWV3x2y6CdEUciCSsDHDQZbhYaB8QEo2g==}
    engines: {node: ^10 || ^12 || ^13.7 || ^14 || >=15.0.1}
    hasBin: true
    dev: true

  /napi-build-utils@1.0.2:
    resolution: {integrity: sha512-ONmRUqK7zj7DWX0D9ADe03wbwOBZxNAfF20PlGfCWQcD3+/MakShIHrMqx9YwPTfxDdF1zLeL+RGZiR9kGMLdg==}
    dev: false

  /natural-compare@1.4.0:
    resolution: {integrity: sha512-OWND8ei3VtNC9h7V60qff3SVobHr996CTwgxubgyQYEpg290h9J0buyECNNJexkFm5sOajh5G116RYA1c8ZMSw==}
    dev: true

  /negotiator@0.6.3:
    resolution: {integrity: sha512-+EUsqGPLsM+j/zdChZjsnX51g4XrHFOIXwfnCVPGlQk/k5giakcKsuxCObBRu6DSm9opw/O6slWbJdghQM4bBg==}
    engines: {node: '>= 0.6'}
    requiresBuild: true
    dev: false

  /node-abi@3.52.0:
    resolution: {integrity: sha512-JJ98b02z16ILv7859irtXn4oUaFWADtvkzy2c0IAatNVX2Mc9Yoh8z6hZInn3QwvMEYhHuQloYi+TTQy67SIdQ==}
    engines: {node: '>=10'}
    dependencies:
      semver: 7.5.4
    dev: false

  /node-addon-api@4.3.0:
    resolution: {integrity: sha512-73sE9+3UaLYYFmDsFZnqCInzPyh3MqIwZO9cw58yIqAZhONrrabrYyYe3TuIqtIiOuTXVhsGau8hcrhhwSsDIQ==}
    dev: false

  /node-fetch@2.7.0:
    resolution: {integrity: sha512-c4FRfUm/dbcWZ7U+1Wq0AwCyFL+3nt2bEw05wfxSz+DWpWsitgmSgYmy2dQdWyKC1694ELPqMs/YzUSNozLt8A==}
    engines: {node: 4.x || >=6.0.0}
    peerDependencies:
      encoding: ^0.1.0
    peerDependenciesMeta:
      encoding:
        optional: true
    dependencies:
      whatwg-url: 5.0.0
    dev: false

  /node-gyp@8.4.1:
    resolution: {integrity: sha512-olTJRgUtAb/hOXG0E93wZDs5YiJlgbXxTwQAFHyNlRsXQnYzUaF2aGgujZbw+hR8aF4ZG/rST57bWMWD16jr9w==}
    engines: {node: '>= 10.12.0'}
    hasBin: true
    requiresBuild: true
    dependencies:
      env-paths: 2.2.1
      glob: 7.2.3
      graceful-fs: 4.2.11
      make-fetch-happen: 9.1.0
      nopt: 5.0.0
      npmlog: 6.0.2
      rimraf: 3.0.2
      semver: 7.5.4
      tar: 6.2.0
      which: 2.0.2
    transitivePeerDependencies:
      - bluebird
      - supports-color
    dev: false
    optional: true

  /nopt@5.0.0:
    resolution: {integrity: sha512-Tbj67rffqceeLpcRXrT7vKAN8CwfPeIBgM7E6iBkmKLV7bEMwpGgYLGv0jACUsECaa/vuxP0IjEont6umdMgtQ==}
    engines: {node: '>=6'}
    hasBin: true
    dependencies:
      abbrev: 1.1.1
    dev: false

  /normalize-path@3.0.0:
    resolution: {integrity: sha512-6eZs5Ls3WtCisHWp9S2GUy8dqkpGi4BVSz3GaqiE6ezub0512ESztXUwUB6C6IKbQkY2Pnb/mD4WYojCRwcwLA==}
    engines: {node: '>=0.10.0'}
    dev: true

  /npmlog@5.0.1:
    resolution: {integrity: sha512-AqZtDUWOMKs1G/8lwylVjrdYgqA4d9nu8hc+0gzRxlDb1I10+FHBGMXs6aiQHFdCUUlqH99MUMuLfzWDNDtfxw==}
    dependencies:
      are-we-there-yet: 2.0.0
      console-control-strings: 1.1.0
      gauge: 3.0.2
      set-blocking: 2.0.0
    dev: false

  /npmlog@6.0.2:
    resolution: {integrity: sha512-/vBvz5Jfr9dT/aFWd0FIRf+T/Q2WBsLENygUaFUqstqsycmZAP/t5BvFJTK0viFmSUxiUKTUplWy5vt+rvKIxg==}
    engines: {node: ^12.13.0 || ^14.15.0 || >=16.0.0}
    requiresBuild: true
    dependencies:
      are-we-there-yet: 3.0.1
      console-control-strings: 1.1.0
      gauge: 4.0.4
      set-blocking: 2.0.0
    dev: false
    optional: true

  /nth-check@2.1.1:
    resolution: {integrity: sha512-lqjrjmaOoAnWfMmBPL+XNnynZh2+swxiX3WUE0s4yEHI6m+AwrK2UZOimIRl3X/4QctVqS8AiZjFqyOGrMXb/w==}
    dependencies:
      boolbase: 1.0.0
    dev: true

  /object-assign@4.1.1:
    resolution: {integrity: sha512-rJgTQnkUnH1sFw8yT6VSU3zD3sWmu6sZhIseY8VX+GRu3P6F7Fu+JNDoXfklElbLJSnc3FUQHVe4cU5hj+BcUg==}
    engines: {node: '>=0.10.0'}
    dev: false

  /object-inspect@1.13.1:
    resolution: {integrity: sha512-5qoj1RUiKOMsCCNLV1CBiPYE10sziTsnmNxkAI/rZhiD63CF7IqdFGC/XzjWjpSgLf0LxXX3bDFIh0E18f6UhQ==}
    dev: false

  /object-keys@1.1.1:
    resolution: {integrity: sha512-NuAESUOUMrlIXOfHKzD6bpPu3tYt3xvjNdRIQ+FeT0lNb4K8WR70CaDxhuNguS2XG+GjkyMwOzsN5ZktImfhLA==}
    engines: {node: '>= 0.4'}
    dev: false

  /object.assign@4.1.5:
    resolution: {integrity: sha512-byy+U7gp+FVwmyzKPYhW2h5l3crpmGsxl7X2s8y43IgxvG4g3QZ6CffDtsNQy1WsmZpQbO+ybo0AlW7TY6DcBQ==}
    engines: {node: '>= 0.4'}
    dependencies:
      call-bind: 1.0.5
      define-properties: 1.2.1
      has-symbols: 1.0.3
      object-keys: 1.1.1
    dev: false

  /on-finished@2.4.1:
    resolution: {integrity: sha512-oVlzkg3ENAhCk2zdv7IJwd/QUD4z2RxRwpkcGY8psCVcCYZNq4wYnVWALHM+brtuJjePWiYF/ClmuDr8Ch5+kg==}
    engines: {node: '>= 0.8'}
    dependencies:
      ee-first: 1.1.1
    dev: false

  /once@1.4.0:
    resolution: {integrity: sha512-lNaJgI+2Q5URQBkccEKHTQOPaXdUxnZZElQTZY0MFUAuaEqe1E+Nyvgdz/aIyNi6Z9MzO5dv1H8n58/GELp3+w==}
    requiresBuild: true
    dependencies:
      wrappy: 1.0.2

  /optionator@0.9.3:
    resolution: {integrity: sha512-JjCoypp+jKn1ttEFExxhetCKeJt9zhAgAve5FXHixTvFDW/5aEktX9bufBKLRRMdU7bNtpLfcGu94B3cdEJgjg==}
    engines: {node: '>= 0.8.0'}
    dependencies:
      '@aashutoshrathi/word-wrap': 1.2.6
      deep-is: 0.1.4
      fast-levenshtein: 2.0.6
      levn: 0.4.1
      prelude-ls: 1.2.1
      type-check: 0.4.0
    dev: true

  /p-limit@2.3.0:
    resolution: {integrity: sha512-//88mFWSJx8lxCzwdAABTJL2MyWB12+eIY7MDL2SqLmAkeKU9qxRvWuSyTjm3FUmpBEMuFfckAIqEaVGUDxb6w==}
    engines: {node: '>=6'}
    dependencies:
      p-try: 2.2.0
    dev: true

  /p-limit@3.1.0:
    resolution: {integrity: sha512-TYOanM3wGwNGsZN2cVTYPArw454xnXj5qmWF1bEoAc4+cU/ol7GVh7odevjp1FNHduHc3KZMcFduxU5Xc6uJRQ==}
    engines: {node: '>=10'}
    dependencies:
      yocto-queue: 0.1.0
    dev: true

  /p-locate@4.1.0:
    resolution: {integrity: sha512-R79ZZ/0wAxKGu3oYMlz8jy/kbhsNrS7SKZ7PxEHBgJ5+F2mtFW2fK2cOtBh1cHYkQsbzFV7I+EoRKe6Yt0oK7A==}
    engines: {node: '>=8'}
    dependencies:
      p-limit: 2.3.0
    dev: true

  /p-locate@5.0.0:
    resolution: {integrity: sha512-LaNjtRWUBY++zB5nE/NwcaoMylSPk+S+ZHNB1TzdbMJMny6dynpAGt7X/tl/QYq3TIeE6nxHppbo2LGymrG5Pw==}
    engines: {node: '>=10'}
    dependencies:
      p-limit: 3.1.0
    dev: true

  /p-map@4.0.0:
    resolution: {integrity: sha512-/bjOqmgETBYB5BoEeGVea8dmvHb2m9GLy1E9W43yeyfP6QQCZGFNa+XRceJEuDB6zqr+gKpIAmlLebMpykw/MQ==}
    engines: {node: '>=10'}
    requiresBuild: true
    dependencies:
      aggregate-error: 3.1.0
    dev: false
    optional: true

  /p-try@2.2.0:
    resolution: {integrity: sha512-R4nPAVTAU0B9D35/Gk3uJf/7XYbQcyohSKdvAxIRSNghFl4e71hVoGnBNQz9cWaXxO2I10KTC+3jMdvvoKw6dQ==}
    engines: {node: '>=6'}
    dev: true

  /parent-module@1.0.1:
    resolution: {integrity: sha512-GQ2EWRpQV8/o+Aw8YqtfZZPfNRWZYkbidE9k5rpl/hC3vtHHBfGm2Ifi6qWV+coDGkrUKZAxE3Lot5kcsRlh+g==}
    engines: {node: '>=6'}
    dependencies:
      callsites: 3.1.0
    dev: true

  /parseurl@1.3.3:
    resolution: {integrity: sha512-CiyeOxFT/JZyN5m0z9PfXw4SCBJ6Sygz1Dpl0wqjlhDEGGBP1GnsUVEL0p63hoG1fcj3fHynXi9NYO4nWOL+qQ==}
    engines: {node: '>= 0.8'}
    dev: false

  /path-exists@4.0.0:
    resolution: {integrity: sha512-ak9Qy5Q7jYb2Wwcey5Fpvg2KoAc/ZIhLSLOSBmRmygPsGwkVVt0fZa0qrtMz+m6tJTAHfZQ8FnmB4MG4LWy7/w==}
    engines: {node: '>=8'}
    dev: true

  /path-is-absolute@1.0.1:
    resolution: {integrity: sha512-AVbw3UJ2e9bq64vSaS9Am0fje1Pa8pbGqTTsmXfaIiMpnr5DlDhfJOuLj9Sf95ZPVDAUerDfEk88MPmPe7UCQg==}
    engines: {node: '>=0.10.0'}
    requiresBuild: true

  /path-key@3.1.1:
    resolution: {integrity: sha512-ojmeN0qd+y0jszEtoY48r0Peq5dwMEkIlCOu6Q5f41lfkswXuKtYrhgoTpLnyIcHm24Uhqx+5Tqm2InSwLhE6Q==}
    engines: {node: '>=8'}

  /path-parse@1.0.7:
    resolution: {integrity: sha512-LDJzPVEEEPR+y48z93A0Ed0yXb8pAByGWo/k5YYdYgpY2/2EsOsksJrq7lOHxryrVOn1ejG6oAp8ahvOIQD8sw==}

  /path-scurry@1.10.1:
    resolution: {integrity: sha512-MkhCqzzBEpPvxxQ71Md0b1Kk51W01lrYvlMzSUaIzNsODdd7mqhiimSZlr+VegAz5Z6Vzt9Xg2ttE//XBhH3EQ==}
    engines: {node: '>=16 || 14 >=14.17'}
    dependencies:
      lru-cache: 10.1.0
      minipass: 7.0.4
    dev: false

  /path-to-regexp@0.1.7:
    resolution: {integrity: sha1-32BBeABfUi8V60SQ5yR6G/qmf4w=}
    dev: false

  /path-type@4.0.0:
    resolution: {integrity: sha512-gDKb8aZMDeD/tZWs9P6+q0J9Mwkdl6xMV8TjnGP3qJVJ06bdMgkbBlLU8IdfOsIsFz2BW1rNVT3XuNEl8zPAvw==}
    engines: {node: '>=8'}

  /pg-connection-string@2.5.0:
    resolution: {integrity: sha512-r5o/V/ORTA6TmUnyWZR9nCj1klXCO2CEKNRlVuJptZe85QuhFayC7WeMic7ndayT5IRIR0S0xFxFi2ousartlQ==}
    dev: false

  /pg-connection-string@2.6.1:
    resolution: {integrity: sha512-w6ZzNu6oMmIzEAYVw+RLK0+nqHPt8K3ZnknKi+g48Ak2pr3dtljJW3o+D/n2zzCG07Zoe9VOX3aiKpj+BN0pjg==}
    dev: false

  /picocolors@1.0.0:
    resolution: {integrity: sha512-1fygroTLlHu66zi26VoTDv8yRgm0Fccecssto+MhsZ0D/DGW2sm8E8AjW7NU5VVTRt5GxbeZ5qBuJr+HyLYkjQ==}
    dev: true

  /picomatch@2.3.1:
    resolution: {integrity: sha512-JU3teHTNjmE2VCGFzuY8EXzCDVwEqB2a8fsIvwaStHhAWJEeVd1o1QD80CU6+ZdEXXSLbSsuLwJjkCBWqRQUVA==}
    engines: {node: '>=8.6'}

  /pngjs@5.0.0:
    resolution: {integrity: sha512-40QW5YalBNfQo5yRYmiw7Yz6TKKVr3h6970B2YE+3fQpsWcrbj1PzJgxeJ19DRQjhMbKPIuMY8rFaXc8moolVw==}
    engines: {node: '>=10.13.0'}
    dev: true

  /postcss-selector-parser@6.0.13:
    resolution: {integrity: sha512-EaV1Gl4mUEV4ddhDnv/xtj7sxwrwxdetHdWUGnT4VJQf+4d05v6lHYZr8N573k5Z0BViss7BDhfWtKS3+sfAqQ==}
    engines: {node: '>=4'}
    dependencies:
      cssesc: 3.0.0
      util-deprecate: 1.0.2
    dev: true

  /postcss@8.4.32:
    resolution: {integrity: sha512-D/kj5JNu6oo2EIy+XL/26JEDTlIbB8hw85G8StOE6L74RQAVVP5rej6wxCNqyMbR4RkPfqvezVbPw81Ngd6Kcw==}
    engines: {node: ^10 || ^12 || >=14}
    dependencies:
      nanoid: 3.3.7
      picocolors: 1.0.0
      source-map-js: 1.0.2
    dev: true

  /prebuild-install@7.1.1:
    resolution: {integrity: sha512-jAXscXWMcCK8GgCoHOfIr0ODh5ai8mj63L2nWrjuAgXE6tDyYGnx4/8o/rCgU+B4JSyZBKbeZqzhtwtC3ovxjw==}
    engines: {node: '>=10'}
    hasBin: true
    dependencies:
      detect-libc: 2.0.2
      expand-template: 2.0.3
      github-from-package: 0.0.0
      minimist: 1.2.8
      mkdirp-classic: 0.5.3
      napi-build-utils: 1.0.2
      node-abi: 3.52.0
      pump: 3.0.0
      rc: 1.2.8
      simple-get: 4.0.1
      tar-fs: 2.1.1
      tunnel-agent: 0.6.0
    dev: false

  /prelude-ls@1.2.1:
    resolution: {integrity: sha512-vkcDPrRZo1QZLbn5RLGPpg/WmIQ65qoWWhcGKf/b5eplkkarX0m9z8ppCat4mlOqUsWpyNuYgO3VRyrYHSzX5g==}
    engines: {node: '>= 0.8.0'}
    dev: true

  /prismjs@1.29.0:
    resolution: {integrity: sha512-Kx/1w86q/epKcmte75LNrEoT+lX8pBpavuAbvJWRXar7Hz8jrtF+e3vY751p0R8H9HdArwaCTNDDzHg/ScJK1Q==}
    engines: {node: '>=6'}
    dev: true

  /process-nextick-args@2.0.1:
    resolution: {integrity: sha512-3ouUOpQhtgrbOa17J7+uxOTpITYWaGP7/AhoR3+A+/1e9skrzelGi/dXzEYyvbxubEF6Wn2ypscTKiKJFFn1ag==}
    dev: true

  /promise-inflight@1.0.1:
    resolution: {integrity: sha512-6zWPyEOFaQBJYcGMHBKTKJ3u6TBsnMFOIZSa6ce1e/ZrrsOlnHRHbabMjLiBYKp+n44X9eUI6VUPaukCXHuG4g==}
    requiresBuild: true
    peerDependencies:
      bluebird: '*'
    peerDependenciesMeta:
      bluebird:
        optional: true
    dev: false
    optional: true

  /promise-retry@2.0.1:
    resolution: {integrity: sha512-y+WKFlBR8BGXnsNlIHFGPZmyDf3DFMoLhaflAnyZgV6rG6xu+JwesTo2Q9R6XwYmtmwAFCkAk3e35jEdoeh/3g==}
    engines: {node: '>=10'}
    requiresBuild: true
    dependencies:
      err-code: 2.0.3
      retry: 0.12.0
    dev: false
    optional: true

  /promisify-child-process@4.1.2:
    resolution: {integrity: sha512-APnkIgmaHNJpkAn7k+CrJSi9WMuff5ctYFbD0CO2XIPkM8yO7d/ShouU2clywbpHV/DUsyc4bpJCsNgddNtx4g==}
    engines: {node: '>=8'}
    dev: false

  /proxy-addr@2.0.7:
    resolution: {integrity: sha512-llQsMLSUDUPT44jdrU/O37qlnifitDP+ZwrmmZcoSKyLKvtZxpyV0n2/bD/N4tBAAZ/gJEdZU7KMraoK1+XYAg==}
    engines: {node: '>= 0.10'}
    dependencies:
      forwarded: 0.2.0
      ipaddr.js: 1.9.1
    dev: false

  /proxy-from-env@1.1.0:
    resolution: {integrity: sha512-D+zkORCbA9f1tdWRK0RaCR3GPv50cMxcrz4X8k5LTSUD1Dkw47mKJEZQNunItRTkWwgtaUSo1RVFRIG9ZXiFYg==}
    dev: true

  /pump@3.0.0:
    resolution: {integrity: sha512-LwZy+p3SFs1Pytd/jYct4wpv49HiYCqd9Rlc5ZVdk0V+8Yzv6jR5Blk3TRmPL1ft69TxP0IMZGJ+WPFU2BFhww==}
    dependencies:
      end-of-stream: 1.4.4
      once: 1.4.0
    dev: false

  /punycode@2.3.1:
    resolution: {integrity: sha512-vYt7UD1U9Wg6138shLtLOvdAu+8DsC/ilFtEVHcH+wydcSpNE20AfSOduf6MkRFahL5FY7X1oU7nKVZFtfq8Fg==}
    engines: {node: '>=6'}
    dev: true

  /qrcode@1.5.3:
    resolution: {integrity: sha512-puyri6ApkEHYiVl4CFzo1tDkAZ+ATcnbJrJ6RiBM1Fhctdn/ix9MTE3hRph33omisEbC/2fcfemsseiKgBPKZg==}
    engines: {node: '>=10.13.0'}
    hasBin: true
    dependencies:
      dijkstrajs: 1.0.3
      encode-utf8: 1.0.3
      pngjs: 5.0.0
      yargs: 15.4.1
    dev: true

  /qs@6.11.0:
    resolution: {integrity: sha512-MvjoMCJwEarSbUYk5O+nmoSzSutSsTwF85zcHPQ9OrlFoZOYIjaqBAJIqIXjptyD5vThxGq52Xu/MaJzRkIk4Q==}
    engines: {node: '>=0.6'}
    dependencies:
      side-channel: 1.0.4
    dev: false

  /queue-microtask@1.2.3:
    resolution: {integrity: sha512-NuaNSa6flKT5JaSYQzJok04JzTL1CA6aGhv5rfLW3PgqA+M2ChpZQnAC8h8i4ZFkBS8X5RqkDBHA7r4hej3K9A==}

  /range-parser@1.2.1:
    resolution: {integrity: sha512-Hrgsx+orqoygnmhFbKaHE6c296J+HTAQXoxEF6gNupROmmGJRoyzfG3ccAveqCBrwr/2yxQ5BVd/GTl5agOwSg==}
    engines: {node: '>= 0.6'}
    dev: false

  /raw-body@2.5.1:
    resolution: {integrity: sha512-qqJBtEyVgS0ZmPGdCFPWJ3FreoqvG4MVQln/kCgF7Olq95IbOp0/BWyMwbdtn4VTvkM8Y7khCQ2Xgk/tcrCXig==}
    engines: {node: '>= 0.8'}
    dependencies:
      bytes: 3.1.2
      http-errors: 2.0.0
      iconv-lite: 0.4.24
      unpipe: 1.0.0
    dev: false

  /rc@1.2.8:
    resolution: {integrity: sha512-y3bGgqKj3QBdxLbLkomlohkvsA8gdAiUQlSBJnBhfn+BPxg4bc62d8TcBW15wavDfgexCgccckhcZvywyQYPOw==}
    hasBin: true
    dependencies:
      deep-extend: 0.6.0
      ini: 1.3.8
      minimist: 1.2.8
      strip-json-comments: 2.0.1
    dev: false

  /readable-stream@2.3.8:
    resolution: {integrity: sha512-8p0AUk4XODgIewSi0l8Epjs+EVnWiK7NoDIEGU0HhE7+ZyY8D1IMY7odu5lRrFXGg71L15KG8QrPmum45RTtdA==}
    dependencies:
      core-util-is: 1.0.3
      inherits: 2.0.4
      isarray: 1.0.0
      process-nextick-args: 2.0.1
      safe-buffer: 5.1.2
      string_decoder: 1.1.1
      util-deprecate: 1.0.2
    dev: true

  /readable-stream@3.6.2:
    resolution: {integrity: sha512-9u/sniCrY3D5WdsERHzHE4G2YCXqoG5FTHUiCC4SIbr6XcLZBY05ya9EKjYek9O5xOAwjGq+1JdGBAS7Q9ScoA==}
    engines: {node: '>= 6'}
    dependencies:
      inherits: 2.0.4
      string_decoder: 1.3.0
      util-deprecate: 1.0.2
    dev: false

  /readdirp@3.6.0:
    resolution: {integrity: sha512-hOS089on8RduqdbhvQ5Z37A0ESjsqz6qnRcffsMU3495FuTdqSm+7bhJ29JvIOsBDEEnan5DPu9t3To9VRlMzA==}
    engines: {node: '>=8.10.0'}
    dependencies:
      picomatch: 2.3.1
    dev: true

  /rechoir@0.8.0:
    resolution: {integrity: sha512-/vxpCXddiX8NGfGO/mTafwjq4aFa/71pvamip0++IQk3zG8cbCj0fifNPrjjF1XMXUne91jL9OoxmdykoEtifQ==}
    engines: {node: '>= 10.13.0'}
    dependencies:
      resolve: 1.22.8
    dev: false

  /redbean-node@0.3.3(mysql2@3.6.5):
    resolution: {integrity: sha512-0J59/QlShdWs1h0lsFHRfb8NwjvgIYTQKwYrvq6FykRmeX1cG2u8AgHEIRVBrm56mtKLRASVy/8ykk6fSntLdw==}
    dependencies:
      '@types/node': 20.3.3
      await-lock: 2.2.2
      dayjs: 1.11.10
      glob: 10.3.10
      knex: 2.4.2(mysql2@3.6.5)
      lodash: 4.17.21
    transitivePeerDependencies:
      - better-sqlite3
      - mysql
      - mysql2
      - pg
      - pg-native
      - sqlite3
      - supports-color
      - tedious
    dev: false

  /reduce-flatten@2.0.0:
    resolution: {integrity: sha512-EJ4UNY/U1t2P/2k6oqotuX2Cc3T6nxJwsM0N0asT7dhrtH1ltUxDn4NalSYmPE2rCkVpcf/X6R0wDwcFpzhd4w==}
    engines: {node: '>=6'}
    dev: false

  /regenerator-runtime@0.14.0:
    resolution: {integrity: sha512-srw17NI0TUWHuGa5CFGGmhfNIeja30WMBfbslPNhf6JrqQlLN5gcrvig1oqPxiVaXb0oW0XRKtH6Nngs5lKCIA==}
    dev: true

  /regexp.prototype.flags@1.5.1:
    resolution: {integrity: sha512-sy6TXMN+hnP/wMy+ISxg3krXx7BAtWVO4UouuCN/ziM9UEne0euamVNafDfvC83bRNr95y0V5iijeDQFUNpvrg==}
    engines: {node: '>= 0.4'}
    dependencies:
      call-bind: 1.0.5
      define-properties: 1.2.1
      set-function-name: 2.0.1
    dev: false

  /require-directory@2.1.1:
    resolution: {integrity: sha512-fGxEI7+wsG9xrvdjsrlmL22OMTTiHRwAMroiEeMgq8gzoLC/PQr7RsRDSTLUg/bZAZtF+TVIkHc6/4RIKrui+Q==}
    engines: {node: '>=0.10.0'}
    dev: true

  /require-main-filename@2.0.0:
    resolution: {integrity: sha512-NKN5kMDylKuldxYLSUfrbo5Tuzh4hd+2E8NPPX02mZtn1VuREQToYe/ZdlJy+J3uCpfaiGF05e7B8W0iXbQHmg==}
    dev: true

  /resolve-from@4.0.0:
    resolution: {integrity: sha512-pb/MYmXstAkysRFx8piNI1tGFNQIFA3vkE3Gq4EuA1dF6gHp/+vgZqsCGJapvy8N3Q+4o7FwvquPJcnZ7RYy4g==}
    engines: {node: '>=4'}
    dev: true

  /resolve-from@5.0.0:
    resolution: {integrity: sha512-qYg9KP24dD5qka9J47d0aVky0N+b4fTU89LN9iDnjB5waksiC49rvMB0PrUJQGoTmH50XPiqOvAjDfaijGxYZw==}
    engines: {node: '>=8'}
    dev: false

  /resolve-pkg-maps@1.0.0:
    resolution: {integrity: sha512-seS2Tj26TBVOC2NIc2rOe2y2ZO7efxITtLZcGSOnHHNOQ7CkiUBfw0Iw2ck6xkIhPwLhKNLS8BO+hEpngQlqzw==}
    dev: false

  /resolve@1.22.8:
    resolution: {integrity: sha512-oKWePCxqpd6FlLvGV1VU0x7bkPmmCNolxzjMf4NczoDnQcIWrAF+cPtZn5i6n+RfD2d9i0tzpKnG6Yk168yIyw==}
    hasBin: true
    dependencies:
      is-core-module: 2.13.1
      path-parse: 1.0.7
      supports-preserve-symlinks-flag: 1.0.0

  /retry@0.12.0:
    resolution: {integrity: sha512-9LkiTwjUh6rT555DtE9rTX+BKByPfrMzEAtnlEtdEwr3Nkffwiihqe2bWADg+OQRjt9gl6ICdmB/ZFDCGAtSow==}
    engines: {node: '>= 4'}
    requiresBuild: true
    dev: false
    optional: true

  /reusify@1.0.4:
    resolution: {integrity: sha512-U9nH88a3fc/ekCF1l0/UP1IosiuIjyTh7hBvXVMHYgVcfGvt897Xguj2UOLDeI5BG2m7/uwyaLVT6fbtCwTyzw==}
    engines: {iojs: '>=1.0.0', node: '>=0.10.0'}

  /rimraf@2.7.1:
    resolution: {integrity: sha512-uWjbaKIK3T1OSVptzX7Nl6PvQ3qAGtKEtVRjRuazjfL3Bx5eI409VZSqgND+4UNnmzLVdPj9FqFJNPqBZFve4w==}
    hasBin: true
    dependencies:
      glob: 7.2.3
    dev: true

  /rimraf@3.0.2:
    resolution: {integrity: sha512-JZkJMZkAGFFPP2YqXZXPbMlMBgsxzE8ILs4lMIX/2o0L9UBw9O/Y3o6wFw/i9YLapcUJWwqbi3kdxIPdC62TIA==}
    hasBin: true
    dependencies:
      glob: 7.2.3

  /rollup@4.7.0:
    resolution: {integrity: sha512-7Kw0dUP4BWH78zaZCqF1rPyQ8D5DSU6URG45v1dqS/faNsx9WXyess00uTOZxKr7oR/4TOjO1CPudT8L1UsEgw==}
    engines: {node: '>=18.0.0', npm: '>=8.0.0'}
    hasBin: true
    optionalDependencies:
      '@rollup/rollup-android-arm-eabi': 4.7.0
      '@rollup/rollup-android-arm64': 4.7.0
      '@rollup/rollup-darwin-arm64': 4.7.0
      '@rollup/rollup-darwin-x64': 4.7.0
      '@rollup/rollup-linux-arm-gnueabihf': 4.7.0
      '@rollup/rollup-linux-arm64-gnu': 4.7.0
      '@rollup/rollup-linux-arm64-musl': 4.7.0
      '@rollup/rollup-linux-riscv64-gnu': 4.7.0
      '@rollup/rollup-linux-x64-gnu': 4.7.0
      '@rollup/rollup-linux-x64-musl': 4.7.0
      '@rollup/rollup-win32-arm64-msvc': 4.7.0
      '@rollup/rollup-win32-ia32-msvc': 4.7.0
      '@rollup/rollup-win32-x64-msvc': 4.7.0
      fsevents: 2.3.3
    dev: true

  /run-parallel@1.2.0:
    resolution: {integrity: sha512-5l4VyZR86LZ/lDxZTR6jqL8AFE2S0IFLMP26AbjsLVADxHdhB/c0GUsH+y39UfCi3dzz8OlQuPmnaJOMoDHQBA==}
    dependencies:
      queue-microtask: 1.2.3

  /rxjs@7.8.1:
    resolution: {integrity: sha512-AA3TVj+0A2iuIoQkWEK/tqFjBq2j+6PO6Y0zJcvzLAFhEFIO3HL0vls9hWLncZbAAbK0mar7oZ4V079I/qPMxg==}
    dependencies:
      tslib: 2.6.2
    dev: true

  /safe-array-concat@1.0.1:
    resolution: {integrity: sha512-6XbUAseYE2KtOuGueyeobCySj9L4+66Tn6KQMOPQJrAJEowYKW/YR/MGJZl7FdydUdaFu4LYyDZjxf4/Nmo23Q==}
    engines: {node: '>=0.4'}
    dependencies:
      call-bind: 1.0.5
      get-intrinsic: 1.2.2
      has-symbols: 1.0.3
      isarray: 2.0.5
    dev: false

  /safe-buffer@5.1.2:
    resolution: {integrity: sha512-Gd2UZBJDkXlY7GbJxfsE8/nvKkUEU1G38c1siN6QP6a9PT9MmHB8GnpscSmMJSoF8LOIrt8ud/wPtojys4G6+g==}
    dev: true

  /safe-buffer@5.2.1:
    resolution: {integrity: sha512-rp3So07KcdmmKbGvgaNxQSJr7bGVSVk5S9Eq1F+ppbRo70+YeaDxkw5Dd8NPN+GD6bjnYm2VuPuCXmpuYvmCXQ==}
    dev: false

  /safe-regex-test@1.0.0:
    resolution: {integrity: sha512-JBUUzyOgEwXQY1NuPtvcj/qcBDbDmEvWufhlnXZIm75DEHp+afM1r1ujJpJsV/gSM4t59tpDyPi1sd6ZaPFfsA==}
    dependencies:
      call-bind: 1.0.5
      get-intrinsic: 1.2.2
      is-regex: 1.1.4
    dev: false

  /safer-buffer@2.1.2:
    resolution: {integrity: sha512-YZo3K82SD7Riyi0E1EQPojLz7kpepnSQI9IyPbHHg1XXXevb5dJI7tpyN2ADxGcQbHG7vcyRHk0cbwqcQriUtg==}
    dev: false

  /sass@1.68.0:
    resolution: {integrity: sha512-Lmj9lM/fef0nQswm1J2HJcEsBUba4wgNx2fea6yJHODREoMFnwRpZydBnX/RjyXw2REIwdkbqE4hrTo4qfDBUA==}
    engines: {node: '>=14.0.0'}
    hasBin: true
    dependencies:
      chokidar: 3.5.3
      immutable: 4.3.4
      source-map-js: 1.0.2
    dev: true

  /semver@6.3.1:
    resolution: {integrity: sha512-BR7VvDCVHO+q2xBEWskxS6DJE1qRnb7DxzUrogb71CWoSficBxYsiAGd+Kl0mmq/MprG9yArRkyrQxTO6XjMzA==}
    hasBin: true
    dev: false

  /semver@7.5.4:
    resolution: {integrity: sha512-1bCSESV6Pv+i21Hvpxp3Dx+pSD8lIPt8uVjRrxAUt/nbswYc+tK6Y2btiULjd4+fnq15PX+nqQDC7Oft7WkwcA==}
    engines: {node: '>=10'}
    hasBin: true
    dependencies:
      lru-cache: 6.0.0

  /send@0.18.0:
    resolution: {integrity: sha512-qqWzuOjSFOuqPjFe4NOsMLafToQQwBSOEpS+FwEt3A2V3vKubTquT3vmLTQpFgMXp8AlFWFuP1qKaJZOtPpVXg==}
    engines: {node: '>= 0.8.0'}
    dependencies:
      debug: 2.6.9
      depd: 2.0.0
      destroy: 1.2.0
      encodeurl: 1.0.2
      escape-html: 1.0.3
      etag: 1.8.1
      fresh: 0.5.2
      http-errors: 2.0.0
      mime: 1.6.0
      ms: 2.1.3
      on-finished: 2.4.1
      range-parser: 1.2.1
      statuses: 2.0.1
    transitivePeerDependencies:
      - supports-color
    dev: false

  /seq-queue@0.0.5:
    resolution: {integrity: sha512-hr3Wtp/GZIc/6DAGPDcV4/9WoZhjrkXsi5B/07QgX8tsdc6ilr7BFM6PM6rbdAX1kFSDYeZGLipIZZKyQP0O5Q==}
    dev: false

  /serve-static@1.15.0:
    resolution: {integrity: sha512-XGuRDNjXUijsUL0vl6nSD7cwURuzEgglbOaFuZM9g3kwDXOWVTck0jLzjPzGD+TazWbboZYu52/9/XPdUgne9g==}
    engines: {node: '>= 0.8.0'}
    dependencies:
      encodeurl: 1.0.2
      escape-html: 1.0.3
      parseurl: 1.3.3
      send: 0.18.0
    transitivePeerDependencies:
      - supports-color
    dev: false

  /set-blocking@2.0.0:
    resolution: {integrity: sha512-KiKBS8AnWGEyLzofFfmvKwpdPzqiy16LvQfK3yv/fVH7Bj13/wl3JSR1J+rfgRE9q7xUJK4qvgS8raSOeLUehw==}

  /set-function-length@1.1.1:
    resolution: {integrity: sha512-VoaqjbBJKiWtg4yRcKBQ7g7wnGnLV3M8oLvVWwOk2PdYY6PEFegR1vezXR0tw6fZGF9csVakIRjrJiy2veSBFQ==}
    engines: {node: '>= 0.4'}
    dependencies:
      define-data-property: 1.1.1
      get-intrinsic: 1.2.2
      gopd: 1.0.1
      has-property-descriptors: 1.0.1
    dev: false

  /set-function-name@2.0.1:
    resolution: {integrity: sha512-tMNCiqYVkXIZgc2Hnoy2IvC/f8ezc5koaRFkCjrpWzGpCd3qbZXPzVy9MAZzK1ch/X0jvSkojys3oqJN0qCmdA==}
    engines: {node: '>= 0.4'}
    dependencies:
      define-data-property: 1.1.1
      functions-have-names: 1.2.3
      has-property-descriptors: 1.0.1
    dev: false

  /setimmediate@1.0.5:
    resolution: {integrity: sha512-MATJdZp8sLqDl/68LfQmbP8zKPLQNV6BIZoIgrscFDQ+RsvK/BxeDQOgyxKKoh0y/8h3BqVFnCqQ/gd+reiIXA==}
    dev: true

  /setprototypeof@1.2.0:
    resolution: {integrity: sha512-E5LDX7Wrp85Kil5bhZv46j8jOeboKq5JMmYM3gVGdGH8xFpPWXUMsNrlODCrkoxMEeNi/XZIwuRvY4XNwYMJpw==}
    dev: false

  /shebang-command@2.0.0:
    resolution: {integrity: sha512-kHxr2zZpYtdmrN1qDjrrX/Z1rR1kG8Dx+gkpK1G4eXmvXswmcE1hTWBWYUzlraYw1/yZp6YuDY77YtvbN0dmDA==}
    engines: {node: '>=8'}
    dependencies:
      shebang-regex: 3.0.0

  /shebang-regex@3.0.0:
    resolution: {integrity: sha512-7++dFhtcx3353uBaq8DDR4NuxBetBzC7ZQOhmTQInHEd6bSrXdiEyzCvG07Z44UYdLShWUyXt5M/yhz8ekcb1A==}
    engines: {node: '>=8'}

  /shell-quote@1.8.1:
    resolution: {integrity: sha512-6j1W9l1iAs/4xYBI1SYOVZyFcCis9b4KCLQ8fgAGG07QvzaRLVVRQvAy85yNmmZSjYjg4MWh4gNvlPujU/5LpA==}
    dev: true

  /side-channel@1.0.4:
    resolution: {integrity: sha512-q5XPytqFEIKHkGdiMIrY10mvLRvnQh42/+GoBlFW3b2LXLE2xxJpZFdm94we0BaoV3RwJyGqg5wS7epxTv0Zvw==}
    dependencies:
      call-bind: 1.0.5
      get-intrinsic: 1.2.2
      object-inspect: 1.13.1
    dev: false

  /signal-exit@3.0.7:
    resolution: {integrity: sha512-wnD2ZE+l+SPC/uoS0vXeE9L1+0wuaMqKlfz9AMUo38JsyLSBWSFcHR1Rri62LZc12vLr1gb3jl7iwQhgwpAbGQ==}
    dev: false

  /signal-exit@4.1.0:
    resolution: {integrity: sha512-bzyZ1e88w9O1iNJbKnOlvYTrWPDl46O1bG0D3XInv+9tkPrxrN8jUUTiFlDkkmKWgn1M6CfIA13SuGqOa9Korw==}
    engines: {node: '>=14'}
    dev: false

  /simple-concat@1.0.1:
    resolution: {integrity: sha512-cSFtAPtRhljv69IK0hTVZQ+OfE9nePi/rtJmw5UjHeVyVroEqJXP1sFztKUy1qU+xvz3u/sfYJLa947b7nAN2Q==}
    dev: false

  /simple-get@4.0.1:
    resolution: {integrity: sha512-brv7p5WgH0jmQJr1ZDDfKDOSeWWg+OVypG99A/5vYGPqJ6pxiaHLy8nxtFjBA7oMa01ebA9gfh1uMCFqOuXxvA==}
    dependencies:
      decompress-response: 6.0.0
      once: 1.4.0
      simple-concat: 1.0.1
    dev: false

  /slash@3.0.0:
    resolution: {integrity: sha512-g9Q1haeby36OSStwb4ntCGGGaKsaVSjQ68fBxoQcutl5fS1vuY18H3wSt3jFyFtrkx+Kz0V1G85A4MyAdDMi2Q==}
    engines: {node: '>=8'}
    dev: true

  /slash@4.0.0:
    resolution: {integrity: sha512-3dOsAHXXUkQTpOYcoAxLIorMTp4gIQr5IW3iVb7A7lFIp0VHhnynm9izx6TssdrIcVIESAlVjtnO2K8bg+Coew==}
    engines: {node: '>=12'}
    dev: false

  /smart-buffer@4.2.0:
    resolution: {integrity: sha512-94hK0Hh8rPqQl2xXc3HsaBoOXKV20MToPkcXvwbISWLEs+64sBq5kFgn2kJDHb1Pry9yrP0dxrCI9RRci7RXKg==}
    engines: {node: '>= 6.0.0', npm: '>= 3.0.0'}
    requiresBuild: true
    dev: false
    optional: true

  /socket.io-adapter@2.5.2:
    resolution: {integrity: sha512-87C3LO/NOMc+eMcpcxUBebGjkpMDkNBS9tf7KJqcDsmL936EChtVva71Dw2q4tQcuVC+hAUy4an2NO/sYXmwRA==}
    dependencies:
      ws: 8.11.0
    transitivePeerDependencies:
      - bufferutil
      - utf-8-validate
    dev: false

  /socket.io-client@4.7.2:
    resolution: {integrity: sha512-vtA0uD4ibrYD793SOIAwlo8cj6haOeMHrGvwPxJsxH7CeIksqJ+3Zc06RvWTIFgiSqx4A3sOnTXpfAEE2Zyz6w==}
    engines: {node: '>=10.0.0'}
    dependencies:
      '@socket.io/component-emitter': 3.1.0
      debug: 4.3.4
      engine.io-client: 6.5.3
      socket.io-parser: 4.2.4
    transitivePeerDependencies:
      - bufferutil
      - supports-color
      - utf-8-validate
    dev: false

  /socket.io-parser@4.2.4:
    resolution: {integrity: sha512-/GbIKmo8ioc+NIWIhwdecY0ge+qVBSMdgxGygevmdHj24bsfgtCmcUUcQ5ZzcylGFHsN3k4HB4Cgkl96KVnuew==}
    engines: {node: '>=10.0.0'}
    dependencies:
      '@socket.io/component-emitter': 3.1.0
      debug: 4.3.4
    transitivePeerDependencies:
      - supports-color
    dev: false

  /socket.io@4.7.2:
    resolution: {integrity: sha512-bvKVS29/I5fl2FGLNHuXlQaUH/BlzX1IN6S+NKLNZpBsPZIDH+90eQmCs2Railn4YUiww4SzUedJ6+uzwFnKLw==}
    engines: {node: '>=10.2.0'}
    dependencies:
      accepts: 1.3.8
      base64id: 2.0.0
      cors: 2.8.5
      debug: 4.3.4
      engine.io: 6.5.4
      socket.io-adapter: 2.5.2
      socket.io-parser: 4.2.4
    transitivePeerDependencies:
      - bufferutil
      - supports-color
      - utf-8-validate
    dev: false

  /socks-proxy-agent@6.2.1:
    resolution: {integrity: sha512-a6KW9G+6B3nWZ1yB8G7pJwL3ggLy1uTzKAgCb7ttblwqdz9fMGJUuTy3uFzEP48FAs9FLILlmzDlE2JJhVQaXQ==}
    engines: {node: '>= 10'}
    requiresBuild: true
    dependencies:
      agent-base: 6.0.2
      debug: 4.3.4
      socks: 2.7.1
    transitivePeerDependencies:
      - supports-color
    dev: false
    optional: true

  /socks@2.7.1:
    resolution: {integrity: sha512-7maUZy1N7uo6+WVEX6psASxtNlKaNVMlGQKkG/63nEDdLOWNbiUMoLK7X4uYoLhQstau72mLgfEWcXcwsaHbYQ==}
    engines: {node: '>= 10.13.0', npm: '>= 3.0.0'}
    requiresBuild: true
    dependencies:
      ip: 2.0.0
      smart-buffer: 4.2.0
    dev: false
    optional: true

  /source-map-js@1.0.2:
    resolution: {integrity: sha512-R0XvVJ9WusLiqTCEiGCmICCMplcCkIwwR11mOSD9CR5u+IXYdiseeEuXCVAjS54zqwkLcPNnmU4OeJ6tUrWhDw==}
    engines: {node: '>=0.10.0'}
    dev: true

  /spawn-command@0.0.2:
    resolution: {integrity: sha1-lUThpDygRfhTGqwaSMspva5iM44=}
    dev: true

  /spdx-exceptions@2.3.0:
    resolution: {integrity: sha512-/tTrYOC7PPI1nUAgx34hUpqXuyJG+DTHJTnIULG4rDygi4xu/tfgmq1e1cIRwRzwZgo4NLySi+ricLkZkw4i5A==}
    dev: true

  /spdx-expression-parse@3.0.1:
    resolution: {integrity: sha512-cbqHunsQWnJNE6KhVSMsMeH5H/L9EpymbzqTQ3uLwNCLZ1Q481oWaofqH7nO6V07xlXwY6PhQdQ2IedWx/ZK4Q==}
    dependencies:
      spdx-exceptions: 2.3.0
      spdx-license-ids: 3.0.16
    dev: true

  /spdx-license-ids@3.0.16:
    resolution: {integrity: sha512-eWN+LnM3GR6gPu35WxNgbGl8rmY1AEmoMDvL/QD6zYmPWgywxWqJWNdLGT+ke8dKNWrcYgYjPpG5gbTfghP8rw==}
    dev: true

  /sprintf-js@1.0.3:
    resolution: {integrity: sha512-D9cPgkvLlV3t3IzL0D0YLvGA9Ahk4PcvVwUbN0dSGr1aP0Nrt4AEnTUbuGvquEC0mA64Gqt1fzirlRs5ibXx8g==}
    requiresBuild: true
    dev: false

  /sqlstring@2.3.3:
    resolution: {integrity: sha512-qC9iz2FlN7DQl3+wjwn3802RTyjCx7sDvfQEXchwa6CWOx07/WVfh91gBmQ9fahw8snwGEWU3xGzOt4tFyHLxg==}
    engines: {node: '>= 0.6'}
    dev: false

  /ssri@8.0.1:
    resolution: {integrity: sha512-97qShzy1AiyxvPNIkLWoGua7xoQzzPjQ0HAH4B0rWKo7SZ6USuPcrUiAFrws0UH8RrbWmgq3LMTObhPIHbbBeQ==}
    engines: {node: '>= 8'}
    requiresBuild: true
    dependencies:
      minipass: 3.3.6
    dev: false
    optional: true

  /statuses@2.0.1:
    resolution: {integrity: sha512-RwNA9Z/7PrK06rYLIzFMlaF+l73iwpzsqRIFgbMLbTcLD6cOao82TaWefPXQvB2fOC4AjuYSEndS7N/mTCbkdQ==}
    engines: {node: '>= 0.8'}
    dev: false

  /string-format@2.0.0:
    resolution: {integrity: sha512-bbEs3scLeYNXLecRRuk6uJxdXUSj6le/8rNPHChIJTn2V79aXVTR1EH2OH5zLKKoz0V02fOUKZZcw01pLUShZA==}
    dev: false

  /string-width@4.2.3:
    resolution: {integrity: sha512-wKyQRQpjJ0sIp62ErSZdGsjMJWsap5oRNihHhu6G7JVO/9jIB6UyevL+tXuOqrng8j/cxKTWyWUwvSTriiZz/g==}
    engines: {node: '>=8'}
    dependencies:
      emoji-regex: 8.0.0
      is-fullwidth-code-point: 3.0.0
      strip-ansi: 6.0.1

  /string-width@5.1.2:
    resolution: {integrity: sha512-HnLOCR3vjcY8beoNLtcjZ5/nxn2afmME6lhrDrebokqMap+XbeW8n9TXpPDOqdGK5qcI3oT0GKTW6wC7EMiVqA==}
    engines: {node: '>=12'}
    dependencies:
      eastasianwidth: 0.2.0
      emoji-regex: 9.2.2
      strip-ansi: 7.1.0
    dev: false

  /string.prototype.matchall@4.0.10:
    resolution: {integrity: sha512-rGXbGmOEosIQi6Qva94HUjgPs9vKW+dkG7Y8Q5O2OYkWL6wFaTRZO8zM4mhP94uX55wgyrXzfS2aGtGzUL7EJQ==}
    dependencies:
      call-bind: 1.0.5
      define-properties: 1.2.1
      es-abstract: 1.22.3
      get-intrinsic: 1.2.2
      has-symbols: 1.0.3
      internal-slot: 1.0.6
      regexp.prototype.flags: 1.5.1
      set-function-name: 2.0.1
      side-channel: 1.0.4
    dev: false

  /string.prototype.trim@1.2.8:
    resolution: {integrity: sha512-lfjY4HcixfQXOfaqCvcBuOIapyaroTXhbkfJN3gcB1OtyupngWK4sEET9Knd0cXd28kTUqu/kHoV4HKSJdnjiQ==}
    engines: {node: '>= 0.4'}
    dependencies:
      call-bind: 1.0.5
      define-properties: 1.2.1
      es-abstract: 1.22.3
    dev: false

  /string.prototype.trimend@1.0.7:
    resolution: {integrity: sha512-Ni79DqeB72ZFq1uH/L6zJ+DKZTkOtPIHovb3YZHQViE+HDouuU4mBrLOLDn5Dde3RF8qw5qVETEjhu9locMLvA==}
    dependencies:
      call-bind: 1.0.5
      define-properties: 1.2.1
      es-abstract: 1.22.3
    dev: false

  /string.prototype.trimstart@1.0.7:
    resolution: {integrity: sha512-NGhtDFu3jCEm7B4Fy0DpLewdJQOZcQ0rGbwQ/+stjnrp2i+rlKeCvos9hOIeCmqwratM47OBxY7uFZzjxHXmrg==}
    dependencies:
      call-bind: 1.0.5
      define-properties: 1.2.1
      es-abstract: 1.22.3
    dev: false

  /string_decoder@1.1.1:
    resolution: {integrity: sha512-n/ShnvDi6FHbbVfviro+WojiFzv+s8MPMHBczVePfUpDJLwoLT0ht1l4YwBCbi8pJAveEEdnkHyPyTP/mzRfwg==}
    dependencies:
      safe-buffer: 5.1.2
    dev: true

  /string_decoder@1.3.0:
    resolution: {integrity: sha512-hkRX8U1WjJFd8LsDJ2yQ/wWWxaopEsABU1XfkM8A+j0+85JAGppt16cr1Whg6KIbb4okU6Mql6BOj+uup/wKeA==}
    requiresBuild: true
    dependencies:
      safe-buffer: 5.2.1
    dev: false

  /strip-ansi@6.0.1:
    resolution: {integrity: sha512-Y38VPSHcqkFrCpFnQ9vuSXmquuv5oXOKpGeT6aGrr3o3Gc9AlVa6JBfUSOCnbxGGZF+/0ooI7KrPuUSztUdU5A==}
    engines: {node: '>=8'}
    dependencies:
      ansi-regex: 5.0.1

  /strip-ansi@7.1.0:
    resolution: {integrity: sha512-iq6eVVI64nQQTRYq2KtEg2d2uU7LElhTJwsH4YzIHZshxlgZms/wIc4VoDQTlG/IvVIrBKG06CrZnp0qv7hkcQ==}
    engines: {node: '>=12'}
    dependencies:
      ansi-regex: 6.0.1
    dev: false

  /strip-json-comments@2.0.1:
    resolution: {integrity: sha512-4gB8na07fecVVkOI6Rs4e7T6NOTki5EmL7TUduTs6bu3EdnSycntVJ4re8kgZA+wx9IueI2Y11bfbgwtzuE0KQ==}
    engines: {node: '>=0.10.0'}
    dev: false

  /strip-json-comments@3.1.1:
    resolution: {integrity: sha512-6fPc+R4ihwqP6N/aIv2f1gMH8lOVtWQHoqC4yK6oSDVVocumAsfCqjkXnqiYMhmMwS/mEHLp7Vehlt3ql6lEig==}
    engines: {node: '>=8'}
    dev: true

  /supports-color@5.5.0:
    resolution: {integrity: sha512-QjVjwdXIt408MIiAqCX4oUKsgU2EqAGzs2Ppkm4aQYbjm+ZEWEcW4SfFNTr4uMNZma0ey4f5lgLrkB0aX0QMow==}
    engines: {node: '>=4'}
    dependencies:
      has-flag: 3.0.0
    dev: false

  /supports-color@7.2.0:
    resolution: {integrity: sha512-qpCAvRl9stuOHveKsn7HncJRvv501qIacKzQlO/+Lwxc9+0q2wLyv4Dfvt80/DPn2pqOBsJdDiogXGR9+OvwRw==}
    engines: {node: '>=8'}
    dependencies:
      has-flag: 4.0.0

  /supports-color@8.1.1:
    resolution: {integrity: sha512-MpUEN2OodtUzxvKQl72cUF7RQ5EiHsGvSsVG0ia9c5RbWGL2CI4C7EpPS8UTBIplnlzZiNuV56w+FuNxy3ty2Q==}
    engines: {node: '>=10'}
    dependencies:
      has-flag: 4.0.0
    dev: true

  /supports-preserve-symlinks-flag@1.0.0:
    resolution: {integrity: sha512-ot0WnXS9fgdkgIcePe6RHNk1WA8+muPa6cSjeR3V8K27q9BB1rTE3R1p7Hv0z1ZyAc8s6Vvv8DIyWf681MAt0w==}
    engines: {node: '>= 0.4'}

  /table-layout@1.0.2:
    resolution: {integrity: sha512-qd/R7n5rQTRFi+Zf2sk5XVVd9UQl6ZkduPFC3S7WEGJAmetDTjY3qPN50eSKzwuzEyQKy5TN2TiZdkIjos2L6A==}
    engines: {node: '>=8.0.0'}
    dependencies:
      array-back: 4.0.2
      deep-extend: 0.6.0
      typical: 5.2.0
      wordwrapjs: 4.0.1
    dev: false

  /tar-fs@2.1.1:
    resolution: {integrity: sha512-V0r2Y9scmbDRLCNex/+hYzvp/zyYjvFbHPNgVTKfQvVrb6guiE/fxP+XblDNR011utopbkex2nM4dHNV6GDsng==}
    dependencies:
      chownr: 1.1.4
      mkdirp-classic: 0.5.3
      pump: 3.0.0
      tar-stream: 2.2.0
    dev: false

  /tar-stream@2.2.0:
    resolution: {integrity: sha512-ujeqbceABgwMZxEJnk2HDY2DlnUZ+9oEcb1KzTVfYHio0UE6dG71n60d8D2I4qNvleWrrXpmjpt7vZeF1LnMZQ==}
    engines: {node: '>=6'}
    dependencies:
      bl: 4.1.0
      end-of-stream: 1.4.4
      fs-constants: 1.0.0
      inherits: 2.0.4
      readable-stream: 3.6.2
    dev: false

  /tar@6.2.0:
    resolution: {integrity: sha512-/Wo7DcT0u5HUV486xg675HtjNd3BXZ6xDbzsCUZPt5iw8bTQ63bP0Raut3mvro9u+CUyq7YQd8Cx55fsZXxqLQ==}
    engines: {node: '>=10'}
    dependencies:
      chownr: 2.0.0
      fs-minipass: 2.1.0
      minipass: 5.0.0
      minizlib: 2.1.2
      mkdirp: 1.0.4
      yallist: 4.0.0
    dev: false

  /tarn@3.0.2:
    resolution: {integrity: sha512-51LAVKUSZSVfI05vjPESNc5vwqqZpbXCsU+/+wxlOrUjk2SnFTt97v9ZgQrD4YmxYW1Px6w2KjaDitCfkvgxMQ==}
    engines: {node: '>=8.0.0'}
    dev: false

  /text-table@0.2.0:
    resolution: {integrity: sha512-N+8UisAXDGk8PFXP4HAzVR9nbfmVJ3zYLAWiTIoqC5v5isinhr+r5uaO8+7r3BMfuNIufIsA7RdpVgacC2cSpw==}
    dev: true

  /tildify@2.0.0:
    resolution: {integrity: sha512-Cc+OraorugtXNfs50hU9KS369rFXCfgGLpfCfvlc+Ud5u6VWmUQsOAa9HbTvheQdYnrdJqqv1e5oIqXppMYnSw==}
    engines: {node: '>=8'}
    dev: false

  /timezones-list@3.0.2:
    resolution: {integrity: sha512-I698hm6Jp/xxkwyTSOr39pZkYKETL8LDJeSIhjxXBfPUAHM5oZNuQ4o9UK3PSkDBOkjATecSOBb3pR1IkIBUsg==}
    dev: false

  /to-fast-properties@2.0.0:
    resolution: {integrity: sha512-/OaKK0xYrs3DmxRYqL/yDc+FxFUVYhDlXMhRmv3z915w2HF1tnN1omB354j8VUGO/hbRzyD6Y3sA7v7GS/ceog==}
    engines: {node: '>=4'}
    dev: true

  /to-regex-range@5.0.1:
    resolution: {integrity: sha512-65P7iz6X5yEr1cwcgvQxbbIw7Uk3gOy5dIdtZ4rDveLqhrdJP+Li/Hx6tyK0NEb+2GCyneCMJiGqrADCSNk8sQ==}
    engines: {node: '>=8.0'}
    dependencies:
      is-number: 7.0.0

  /toidentifier@1.0.1:
    resolution: {integrity: sha512-o5sSPKEkg/DIQNmH43V0/uerLrpzVedkUh8tGNvaeXpfpuwjKenlSox/2O/BTlZUtEe+JG7s5YhEz608PlAHRA==}
    engines: {node: '>=0.6'}
    dev: false

  /tr46@0.0.3:
    resolution: {integrity: sha512-N3WMsuqV66lT30CrXNbEjx4GEwlow3v6rr4mCcv6prnfwhS01rkgyFdjPNBYd9br7LpXV1+Emh01fHnq2Gdgrw==}
    dev: false

<<<<<<< HEAD
  /traverse@0.3.9:
    resolution: {integrity: sha512-iawgk0hLP3SxGKDfnDJf8wTz4p2qImnyihM5Hh/sGvQ3K37dPi/w8sRhdNIxYA1TwFwc5mDhIJq+O0RsvXBKdQ==}
=======
  /tree-kill@1.2.2:
    resolution: {integrity: sha512-L0Orpi8qGpRG//Nd+H90vFB+3iHnue1zSSGmNOOCh1GLJ7rUKVwV2HvijphGQS2UmhUZewS9VgvxYIdgr+fG1A==}
    hasBin: true
>>>>>>> 587d2dca
    dev: true

  /ts-api-utils@1.0.3(typescript@5.2.2):
    resolution: {integrity: sha512-wNMeqtMz5NtwpT/UZGY5alT+VoKdSsOOP/kqHFcUW1P/VRhH2wJ48+DN2WwUliNbQ976ETwDL0Ifd2VVvgonvg==}
    engines: {node: '>=16.13.0'}
    peerDependencies:
      typescript: '>=4.2.0'
    dependencies:
      typescript: 5.2.2
    dev: true

  /ts-command-line-args@2.5.1:
    resolution: {integrity: sha512-H69ZwTw3rFHb5WYpQya40YAX2/w7Ut75uUECbgBIsLmM+BNuYnxsltfyyLMxy6sEeKxgijLTnQtLd0nKd6+IYw==}
    hasBin: true
    dependencies:
      chalk: 4.1.2
      command-line-args: 5.2.1
      command-line-usage: 6.1.3
      string-format: 2.0.0
    dev: false

  /tslib@2.6.2:
    resolution: {integrity: sha512-AEYxH93jGFPn/a2iVAwW87VuUIkR1FVUKB77NwMF7nBTDkDrrT/Hpt/IrCJ0QXhW27jTBDcf5ZY7w6RiqTMw2Q==}
    requiresBuild: true
    dev: true

  /tsx@4.6.2:
    resolution: {integrity: sha512-QPpBdJo+ZDtqZgAnq86iY/PD2KYCUPSUGIunHdGwyII99GKH+f3z3FZ8XNFLSGQIA4I365ui8wnQpl8OKLqcsg==}
    engines: {node: '>=18.0.0'}
    hasBin: true
    dependencies:
      esbuild: 0.18.20
      get-tsconfig: 4.7.2
    optionalDependencies:
      fsevents: 2.3.3
    dev: false

  /tunnel-agent@0.6.0:
    resolution: {integrity: sha512-McnNiV1l8RYeY8tBgEpuodCC1mLUdbSN+CYBL7kJsJNInOP8UjDDEwdk6Mw60vdLLrr5NHKZhMAOSrR2NZuQ+w==}
    dependencies:
      safe-buffer: 5.2.1
    dev: false

  /tunnel@0.0.6:
    resolution: {integrity: sha512-1h/Lnq9yajKY2PEbBadPXj3VxsDDu844OnaAo52UVmIzIvwwtBPIuNvkjuzBlTWpfJyUbG3ez0KSBibQkj4ojg==}
    engines: {node: '>=0.6.11 <=0.7.0 || >=0.7.3'}
    dev: true

  /type-check@0.4.0:
    resolution: {integrity: sha512-XleUoc9uwGXqjWwXaUTZAmzMcFZ5858QA2vvx1Ur5xIcixXIP+8LnFDgRplU30us6teqdlskFfu+ae4K79Ooew==}
    engines: {node: '>= 0.8.0'}
    dependencies:
      prelude-ls: 1.2.1
    dev: true

  /type-fest@0.20.2:
    resolution: {integrity: sha512-Ne+eE4r0/iWnpAxD852z3A+N0Bt5RN//NjJwRd2VFHEmrywxf5vsZlh4R6lixl6B+wz/8d+maTSAkN1FIkI3LQ==}
    engines: {node: '>=10'}
    dev: true

  /type-fest@4.3.3:
    resolution: {integrity: sha512-bxhiFii6BBv6UiSDq7uKTMyADT9unXEl3ydGefndVLxFeB44LRbT4K7OJGDYSyDrKnklCC1Pre68qT2wbUl2Aw==}
    engines: {node: '>=16'}
    dev: false

  /type-is@1.6.18:
    resolution: {integrity: sha512-TkRKr9sUTxEH8MdfuCSP7VizJyzRNMjj2J2do2Jr3Kym598JVdEksuzPQCnlFPW4ky9Q+iA+ma9BGm06XQBy8g==}
    engines: {node: '>= 0.6'}
    dependencies:
      media-typer: 0.3.0
      mime-types: 2.1.35
    dev: false

  /typed-array-buffer@1.0.0:
    resolution: {integrity: sha512-Y8KTSIglk9OZEr8zywiIHG/kmQ7KWyjseXs1CbSo8vC42w7hg2HgYTxSWwP0+is7bWDc1H+Fo026CpHFwm8tkw==}
    engines: {node: '>= 0.4'}
    dependencies:
      call-bind: 1.0.5
      get-intrinsic: 1.2.2
      is-typed-array: 1.1.12
    dev: false

  /typed-array-byte-length@1.0.0:
    resolution: {integrity: sha512-Or/+kvLxNpeQ9DtSydonMxCx+9ZXOswtwJn17SNLvhptaXYDJvkFFP5zbfU/uLmvnBJlI4yrnXRxpdWH/M5tNA==}
    engines: {node: '>= 0.4'}
    dependencies:
      call-bind: 1.0.5
      for-each: 0.3.3
      has-proto: 1.0.1
      is-typed-array: 1.1.12
    dev: false

  /typed-array-byte-offset@1.0.0:
    resolution: {integrity: sha512-RD97prjEt9EL8YgAgpOkf3O4IF9lhJFr9g0htQkm0rchFp/Vx7LW5Q8fSXXub7BXAODyUQohRMyOc3faCPd0hg==}
    engines: {node: '>= 0.4'}
    dependencies:
      available-typed-arrays: 1.0.5
      call-bind: 1.0.5
      for-each: 0.3.3
      has-proto: 1.0.1
      is-typed-array: 1.1.12
    dev: false

  /typed-array-length@1.0.4:
    resolution: {integrity: sha512-KjZypGq+I/H7HI5HlOoGHkWUUGq+Q0TPhQurLbyrVrvnKTBgzLhIJ7j6J/XTQOi0d1RjyZ0wdas8bKs2p0x3Ng==}
    dependencies:
      call-bind: 1.0.5
      for-each: 0.3.3
      is-typed-array: 1.1.12
    dev: false

  /typescript@5.2.2:
    resolution: {integrity: sha512-mI4WrpHsbCIcwT9cF4FZvr80QUeKvsUsUvKDoR+X/7XHQH98xYD8YHZg7ANtz2GtZt/CBq2QJ0thkGJMHfqc1w==}
    engines: {node: '>=14.17'}
    hasBin: true
    dev: true

  /typical@4.0.0:
    resolution: {integrity: sha512-VAH4IvQ7BDFYglMd7BPRDfLgxZZX4O4TFcRDA6EN5X7erNJJq+McIEp8np9aVtxrCJ6qx4GTYVfOWNjcqwZgRw==}
    engines: {node: '>=8'}
    dev: false

  /typical@5.2.0:
    resolution: {integrity: sha512-dvdQgNDNJo+8B2uBQoqdb11eUCE1JQXhvjC/CZtgvZseVd5TYMXnq0+vuUemXbd/Se29cTaUuPX3YIc2xgbvIg==}
    engines: {node: '>=8'}
    dev: false

  /unbox-primitive@1.0.2:
    resolution: {integrity: sha512-61pPlCD9h51VoreyJ0BReideM3MDKMKnh6+V9L08331ipq6Q8OFXZYiqP6n/tbHx4s5I9uRhcye6BrbkizkBDw==}
    dependencies:
      call-bind: 1.0.5
      has-bigints: 1.0.2
      has-symbols: 1.0.3
      which-boxed-primitive: 1.0.2
    dev: false

  /undici-types@5.26.5:
    resolution: {integrity: sha512-JlCMO+ehdEIKqlFxk6IfVoAUVmgz7cU7zD/h9XZ0qzeosSHmUJVOzSQvvYSYWXkFXC+IfLKSIffhv0sVZup6pA==}

  /undici@5.28.2:
    resolution: {integrity: sha512-wh1pHJHnUeQV5Xa8/kyQhO7WFa8M34l026L5P/+2TYiakvGy5Rdc8jWZVyG7ieht/0WgJLEd3kcU5gKx+6GC8w==}
    engines: {node: '>=14.0'}
    dependencies:
      '@fastify/busboy': 2.1.0
    dev: true

  /unique-filename@1.1.1:
    resolution: {integrity: sha512-Vmp0jIp2ln35UTXuryvjzkjGdRyf9b2lTXuSYUiPmzRcl3FDtYqAwOnTJkAngD9SWhnoJzDbTKwaOrZ+STtxNQ==}
    requiresBuild: true
    dependencies:
      unique-slug: 2.0.2
    dev: false
    optional: true

  /unique-slug@2.0.2:
    resolution: {integrity: sha512-zoWr9ObaxALD3DOPfjPSqxt4fnZiWblxHIgeWqW8x7UqDzEtHEQLzji2cuJYQFCU6KmoJikOYAZlrTHHebjx2w==}
    requiresBuild: true
    dependencies:
      imurmurhash: 0.1.4
    dev: false
    optional: true

  /universal-user-agent@6.0.1:
    resolution: {integrity: sha512-yCzhz6FN2wU1NiiQRogkTQszlQSlpWaw8SvVegAc+bDxbzHgh1vX8uIe8OYyMH6DwH+sdTJsgMl36+mSMdRJIQ==}
    dev: true

  /universalify@2.0.1:
    resolution: {integrity: sha512-gptHNQghINnc/vTGIk0SOFGFNXw7JVrlRUtConJRlvaw6DuX0wO5Jeko9sWrMBhh+PsYAZ7oXAiOnf/UKogyiw==}
    engines: {node: '>= 10.0.0'}
    dev: true

  /unpipe@1.0.0:
    resolution: {integrity: sha512-pjy2bYhSsufwWlKwPc+l3cN7+wuJlK6uz0YdJEOlQDbl6jo/YlPi4mb8agUkVC8BF7V8NuzeyPNqRksA3hztKQ==}
    engines: {node: '>= 0.8'}
    dev: false

  /unplugin-vue-components@0.25.2(vue@3.3.11):
    resolution: {integrity: sha512-OVmLFqILH6w+eM8fyt/d/eoJT9A6WO51NZLf1vC5c1FZ4rmq2bbGxTy8WP2Jm7xwFdukaIdv819+UI7RClPyCA==}
    engines: {node: '>=14'}
    peerDependencies:
      '@babel/parser': ^7.15.8
      '@nuxt/kit': ^3.2.2
      vue: 2 || 3
    peerDependenciesMeta:
      '@babel/parser':
        optional: true
      '@nuxt/kit':
        optional: true
    dependencies:
      '@antfu/utils': 0.7.6
      '@rollup/pluginutils': 5.1.0
      chokidar: 3.5.3
      debug: 4.3.4
      fast-glob: 3.3.2
      local-pkg: 0.4.3
      magic-string: 0.30.5
      minimatch: 9.0.3
      resolve: 1.22.8
      unplugin: 1.5.1
      vue: 3.3.11(typescript@5.2.2)
    transitivePeerDependencies:
      - rollup
      - supports-color
    dev: true

  /unplugin@1.5.1:
    resolution: {integrity: sha512-0QkvG13z6RD+1L1FoibQqnvTwVBXvS4XSPwAyinVgoOCl2jAgwzdUKmEj05o4Lt8xwQI85Hb6mSyYkcAGwZPew==}
    dependencies:
      acorn: 8.11.2
      chokidar: 3.5.3
      webpack-sources: 3.2.3
      webpack-virtual-modules: 0.6.1
    dev: true

  /unzipper@0.10.14:
    resolution: {integrity: sha512-ti4wZj+0bQTiX2KmKWuwj7lhV+2n//uXEotUmGuQqrbVZSEGFMbI68+c6JCQ8aAmUWYvtHEz2A8K6wXvueR/6g==}
    dependencies:
      big-integer: 1.6.52
      binary: 0.3.0
      bluebird: 3.4.7
      buffer-indexof-polyfill: 1.0.2
      duplexer2: 0.1.4
      fstream: 1.0.12
      graceful-fs: 4.2.11
      listenercount: 1.0.1
      readable-stream: 2.3.8
      setimmediate: 1.0.5
    dev: true

  /uri-js@4.4.1:
    resolution: {integrity: sha512-7rKUyy33Q1yc98pQ1DAmLtwX109F7TIfWlW1Ydo8Wl1ii1SeHieeh0HHfPeL2fMXK6z0s8ecKs9frCuLJvndBg==}
    dependencies:
      punycode: 2.3.1
    dev: true

  /util-deprecate@1.0.2:
    resolution: {integrity: sha512-EPD5q1uXyFxJpCrLnCc1nHnq3gOa6DZBocAIiI2TaSCA7VCJ1UJDMagCzIkXNsUYfD1daK//LTEQ8xiIbrHtcw==}

  /utils-merge@1.0.1:
    resolution: {integrity: sha1-n5VxD1CiZ5R7LMwSR0HBAoQn5xM=}
    engines: {node: '>= 0.4.0'}
    dev: false

  /vary@1.1.2:
    resolution: {integrity: sha512-BNGbWLfd0eUPabhkXUVm0j8uuvREyTh5ovRa/dyow/BqAbZJyC+5fU+IzQOzmAKzYqYRAISoRhdQr3eIZ/PXqg==}
    engines: {node: '>= 0.8'}
    dev: false

  /vite-plugin-compression@0.5.1(vite@5.0.7):
    resolution: {integrity: sha512-5QJKBDc+gNYVqL/skgFAP81Yuzo9R+EAf19d+EtsMF/i8kFUpNi3J/H01QD3Oo8zBQn+NzoCIFkpPLynoOzaJg==}
    peerDependencies:
      vite: '>=2.0.0'
    dependencies:
      chalk: 4.1.2
      debug: 4.3.4
      fs-extra: 10.1.0
      vite: 5.0.7(sass@1.68.0)
    transitivePeerDependencies:
      - supports-color
    dev: true

  /vite@5.0.7(sass@1.68.0):
    resolution: {integrity: sha512-B4T4rJCDPihrQo2B+h1MbeGL/k/GMAHzhQ8S0LjQ142s6/+l3hHTT095ORvsshj4QCkoWu3Xtmob5mazvakaOw==}
    engines: {node: ^18.0.0 || >=20.0.0}
    hasBin: true
    peerDependencies:
      '@types/node': ^18.0.0 || >=20.0.0
      less: '*'
      lightningcss: ^1.21.0
      sass: '*'
      stylus: '*'
      sugarss: '*'
      terser: ^5.4.0
    peerDependenciesMeta:
      '@types/node':
        optional: true
      less:
        optional: true
      lightningcss:
        optional: true
      sass:
        optional: true
      stylus:
        optional: true
      sugarss:
        optional: true
      terser:
        optional: true
    dependencies:
      esbuild: 0.19.8
      postcss: 8.4.32
      rollup: 4.7.0
      sass: 1.68.0
    optionalDependencies:
      fsevents: 2.3.3
    dev: true

  /vue-demi@0.14.6(vue@3.3.11):
    resolution: {integrity: sha512-8QA7wrYSHKaYgUxDA5ZC24w+eHm3sYCbp0EzcDwKqN3p6HqtTCGR/GVsPyZW92unff4UlcSh++lmqDWN3ZIq4w==}
    engines: {node: '>=12'}
    hasBin: true
    requiresBuild: true
    peerDependencies:
      '@vue/composition-api': ^1.0.0-rc.1
      vue: ^3.0.0-0 || ^2.6.0
    peerDependenciesMeta:
      '@vue/composition-api':
        optional: true
    dependencies:
      vue: 3.3.11(typescript@5.2.2)
    dev: true

  /vue-eslint-parser@9.3.2(eslint@8.50.0):
    resolution: {integrity: sha512-q7tWyCVaV9f8iQyIA5Mkj/S6AoJ9KBN8IeUSf3XEmBrOtxOZnfTg5s4KClbZBCK3GtnT/+RyCLZyDHuZwTuBjg==}
    engines: {node: ^14.17.0 || >=16.0.0}
    peerDependencies:
      eslint: '>=6.0.0'
    dependencies:
      debug: 4.3.4
      eslint: 8.50.0
      eslint-scope: 7.2.2
      eslint-visitor-keys: 3.4.3
      espree: 9.6.1
      esquery: 1.5.0
      lodash: 4.17.21
      semver: 7.5.4
    transitivePeerDependencies:
      - supports-color
    dev: true

  /vue-i18n@9.5.0(vue@3.3.11):
    resolution: {integrity: sha512-NiI3Ph1qMstNf7uhYh8trQBOBFLxeJgcOxBq51pCcZ28Vs18Y7BDS58r8HGDKCYgXdLUYqPDXdKatIF4bvBVZg==}
    engines: {node: '>= 16'}
    peerDependencies:
      vue: ^3.0.0
    dependencies:
      '@intlify/core-base': 9.5.0
      '@intlify/shared': 9.5.0
      '@vue/devtools-api': 6.5.1
      vue: 3.3.11(typescript@5.2.2)
    dev: true

  /vue-prism-editor@2.0.0-alpha.2(vue@3.3.11):
    resolution: {integrity: sha512-Gu42ba9nosrE+gJpnAEuEkDMqG9zSUysIR8SdXUw8MQKDjBnnNR9lHC18uOr/ICz7yrA/5c7jHJr9lpElODC7w==}
    engines: {node: '>=10'}
    peerDependencies:
      vue: ^3.0.0
    dependencies:
      vue: 3.3.11(typescript@5.2.2)
    dev: true

  /vue-qrcode@2.2.0(qrcode@1.5.3)(vue@3.3.11):
    resolution: {integrity: sha512-pEwy/IznxEY5MXptFLaxbGdeDWIJRgU5VhBcFmg1avDjD2z2jjWAGE5dlDwqagXtUjcgkvFSSQ40boog1maLuw==}
    peerDependencies:
      qrcode: ^1.5.0
      vue: ^2.7.0 || ^3.0.0
    dependencies:
      qrcode: 1.5.3
      tslib: 2.6.2
      vue: 3.3.11(typescript@5.2.2)
    dev: true

  /vue-router@4.2.5(vue@3.3.11):
    resolution: {integrity: sha512-DIUpKcyg4+PTQKfFPX88UWhlagBEBEfJ5A8XDXRJLUnZOvcpMF8o/dnL90vpVkGaPbjvXazV/rC1qBKrZlFugw==}
    peerDependencies:
      vue: ^3.2.0
    dependencies:
      '@vue/devtools-api': 6.5.1
      vue: 3.3.11(typescript@5.2.2)
    dev: true

  /vue-toastification@2.0.0-rc.5(vue@3.3.11):
    resolution: {integrity: sha512-q73e5jy6gucEO/U+P48hqX+/qyXDozAGmaGgLFm5tXX4wJBcVsnGp4e/iJqlm9xzHETYOilUuwOUje2Qg1JdwA==}
    peerDependencies:
      vue: ^3.0.2
    dependencies:
      vue: 3.3.11(typescript@5.2.2)
    dev: true

  /vue@3.3.11(typescript@5.2.2):
    resolution: {integrity: sha512-d4oBctG92CRO1cQfVBZp6WJAs0n8AK4Xf5fNjQCBeKCvMI1efGQ5E3Alt1slFJS9fZuPcFoiAiqFvQlv1X7t/w==}
    peerDependencies:
      typescript: '*'
    peerDependenciesMeta:
      typescript:
        optional: true
    dependencies:
      '@vue/compiler-dom': 3.3.11
      '@vue/compiler-sfc': 3.3.11
      '@vue/runtime-dom': 3.3.11
      '@vue/server-renderer': 3.3.11(vue@3.3.11)
      '@vue/shared': 3.3.11
      typescript: 5.2.2
    dev: true

  /wait-on@7.2.0:
    resolution: {integrity: sha512-wCQcHkRazgjG5XoAq9jbTMLpNIjoSlZslrJ2+N9MxDsGEv1HnFoVjOCexL0ESva7Y9cu350j+DWADdk54s4AFQ==}
    engines: {node: '>=12.0.0'}
    hasBin: true
    dependencies:
      axios: 1.6.2
      joi: 17.11.0
      lodash: 4.17.21
      minimist: 1.2.8
      rxjs: 7.8.1
    transitivePeerDependencies:
      - debug
    dev: true

  /webidl-conversions@3.0.1:
    resolution: {integrity: sha512-2JAn3z8AR6rjK8Sm8orRC0h/bcl/DqL7tRPdGZ4I1CjdF+EaMLmYxBHyXuKL849eucPFhvBoxMsflfOb8kxaeQ==}
    dev: false

  /webpack-sources@3.2.3:
    resolution: {integrity: sha512-/DyMEOrDgLKKIG0fmvtz+4dUX/3Ghozwgm6iPp8KRhvn+eQf9+Q7GWxVNMk3+uCPWfdXYC4ExGBckIXdFEfH1w==}
    engines: {node: '>=10.13.0'}
    dev: true

  /webpack-virtual-modules@0.6.1:
    resolution: {integrity: sha512-poXpCylU7ExuvZK8z+On3kX+S8o/2dQ/SVYueKA0D4WEMXROXgY8Ez50/bQEUmvoSMMrWcrJqCHuhAbsiwg7Dg==}
    dev: true

  /whatwg-url@5.0.0:
    resolution: {integrity: sha512-saE57nupxk6v3HY35+jzBwYa0rKSy0XR8JSxZPwgLr7ys0IBzhGviA1/TUGJLmSVqs8pb9AnvICXEuOHLprYTw==}
    dependencies:
      tr46: 0.0.3
      webidl-conversions: 3.0.1
    dev: false

  /which-boxed-primitive@1.0.2:
    resolution: {integrity: sha512-bwZdv0AKLpplFY2KZRX6TvyuN7ojjr7lwkg6ml0roIy9YeuSr7JS372qlNW18UQYzgYK9ziGcerWqZOmEn9VNg==}
    dependencies:
      is-bigint: 1.0.4
      is-boolean-object: 1.1.2
      is-number-object: 1.0.7
      is-string: 1.0.7
      is-symbol: 1.0.4
    dev: false

  /which-module@2.0.1:
    resolution: {integrity: sha512-iBdZ57RDvnOR9AGBhML2vFZf7h8vmBjhoaZqODJBFWHVtKkDmKuHai3cx5PgVMrX5YDNp27AofYbAwctSS+vhQ==}
    dev: true

  /which-typed-array@1.1.13:
    resolution: {integrity: sha512-P5Nra0qjSncduVPEAr7xhoF5guty49ArDTwzJ/yNuPIbZppyRxFQsRCWrocxIY+CnMVG+qfbU2FmDKyvSGClow==}
    engines: {node: '>= 0.4'}
    dependencies:
      available-typed-arrays: 1.0.5
      call-bind: 1.0.5
      for-each: 0.3.3
      gopd: 1.0.1
      has-tostringtag: 1.0.0
    dev: false

  /which@2.0.2:
    resolution: {integrity: sha512-BLI3Tl1TW3Pvl70l3yq3Y64i+awpwXqsGBYWkkqMtnbXgrMD+yj7rhW0kuEDxzJaYXGjEW5ogapKNMEKNMjibA==}
    engines: {node: '>= 8'}
    hasBin: true
    dependencies:
      isexe: 2.0.0

  /wide-align@1.1.5:
    resolution: {integrity: sha512-eDMORYaPNZ4sQIuuYPDHdQvf4gyCF9rEEV/yPxGfwPkRodwEgiMUUXTx/dex+Me0wxx53S+NgUHaP7y3MGlDmg==}
    dependencies:
      string-width: 4.2.3
    dev: false

  /wordwrapjs@4.0.1:
    resolution: {integrity: sha512-kKlNACbvHrkpIw6oPeYDSmdCTu2hdMHoyXLTcUKala++lx5Y+wjJ/e474Jqv5abnVmwxw08DiTuHmw69lJGksA==}
    engines: {node: '>=8.0.0'}
    dependencies:
      reduce-flatten: 2.0.0
      typical: 5.2.0
    dev: false

  /wrap-ansi@6.2.0:
    resolution: {integrity: sha512-r6lPcBGxZXlIcymEu7InxDMhdW0KDxpLgoFLcguasxCaJ/SOIZwINatK9KY/tf+ZrlywOKU0UDj3ATXUBfxJXA==}
    engines: {node: '>=8'}
    dependencies:
      ansi-styles: 4.3.0
      string-width: 4.2.3
      strip-ansi: 6.0.1
    dev: true

  /wrap-ansi@7.0.0:
    resolution: {integrity: sha512-YVGIj2kamLSTxw6NsZjoBxfSwsn0ycdesmc4p+Q21c5zPuZ1pl+NfxVdxPtdHvmNVOQ6XSYG4AUtyt/Fi7D16Q==}
    engines: {node: '>=10'}
    dependencies:
      ansi-styles: 4.3.0
      string-width: 4.2.3
      strip-ansi: 6.0.1

  /wrap-ansi@8.1.0:
    resolution: {integrity: sha512-si7QWI6zUMq56bESFvagtmzMdGOtoxfR+Sez11Mobfc7tm+VkUckk9bW2UeffTGVUbOksxmSw0AA2gs8g71NCQ==}
    engines: {node: '>=12'}
    dependencies:
      ansi-styles: 6.2.1
      string-width: 5.1.2
      strip-ansi: 7.1.0
    dev: false

  /wrappy@1.0.2:
    resolution: {integrity: sha512-l4Sp/DRseor9wL6EvV2+TuQn63dMkPjZ/sp9XkghTEbV9KlPS1xUsZ3u7/IQO4wxtcFB4bgpQPRcR3QCvezPcQ==}
    requiresBuild: true

  /ws@8.11.0:
    resolution: {integrity: sha512-HPG3wQd9sNQoT9xHyNCXoDUa+Xw/VevmY9FoHyQ+g+rrMn4j6FB4np7Z0OhdTgjx6MgQLK7jwSy1YecU1+4Asg==}
    engines: {node: '>=10.0.0'}
    peerDependencies:
      bufferutil: ^4.0.1
      utf-8-validate: ^5.0.2
    peerDependenciesMeta:
      bufferutil:
        optional: true
      utf-8-validate:
        optional: true
    dev: false

  /xml-name-validator@4.0.0:
    resolution: {integrity: sha512-ICP2e+jsHvAj2E2lIHxa5tjXRlKDJo4IdvPvCXbXQGdzSfmSpNVyIKMvoZHjDY9DP0zV17iI85o90vRFXNccRw==}
    engines: {node: '>=12'}
    dev: true

  /xmlhttprequest-ssl@2.0.0:
    resolution: {integrity: sha512-QKxVRxiRACQcVuQEYFsI1hhkrMlrXHPegbbd1yn9UHOmRxY+si12nQYzri3vbzt8VdTTRviqcKxcyllFas5z2A==}
    engines: {node: '>=0.4.0'}
    dev: false

  /xterm-addon-web-links@0.9.0(xterm@5.4.0-beta.37):
    resolution: {integrity: sha512-LIzi4jBbPlrKMZF3ihoyqayWyTXAwGfu4yprz1aK2p71e9UKXN6RRzVONR0L+Zd+Ik5tPVI9bwp9e8fDTQh49Q==}
    peerDependencies:
      xterm: ^5.0.0
    dependencies:
      xterm: 5.4.0-beta.37
    dev: true

  /xterm@5.4.0-beta.37:
    resolution: {integrity: sha512-ys+mXqLFrJc7khmYN/MgBnfLv38NgXfkwkEXsCZKHGqn3h2xUBvTvsrSEWO3NQeDPLj4zMr1RwqTblMK9St3BA==}
    dev: true

  /y18n@4.0.3:
    resolution: {integrity: sha512-JKhqTOwSrqNA1NY5lSztJ1GrBiUodLMmIZuLiDaMRJ+itFd+ABVE8XBjOvIWL+rSqNDC74LCSFmlb/U4UZ4hJQ==}
    dev: true

  /y18n@5.0.8:
    resolution: {integrity: sha512-0pfFzegeDWJHJIAmTLRP2DwHjdF5s7jo9tuztdQxAhINCdvS+3nGINqPd00AphqJR/0LhANUS6/+7SCb98YOfA==}
    engines: {node: '>=10'}
    dev: true

  /yallist@4.0.0:
    resolution: {integrity: sha512-3wdGidZyq5PB084XLES5TpOSRA3wjXAlIWMhum2kRcv/41Sn2emQ0dycQW4uZXLejwKvg6EsvbdlVL+FYEct7A==}

  /yaml@2.3.4:
    resolution: {integrity: sha512-8aAvwVUSHpfEqTQ4w/KMlf3HcRdt50E5ODIQJBw1fQ5RL34xabzxtUlzTXVqc4rkZsPbvrXKWnABCD7kWSmocA==}
    engines: {node: '>= 14'}
    dev: false

  /yamljs@0.3.0:
    resolution: {integrity: sha512-C/FsVVhht4iPQYXOInoxUM/1ELSf9EsgKH34FofQOp6hwCPrW4vG4w5++TED3xRUo8gD7l0P1J1dLlDYzODsTQ==}
    hasBin: true
    requiresBuild: true
    dependencies:
      argparse: 1.0.10
      glob: 7.2.3
    dev: false

  /yargs-parser@13.1.2:
    resolution: {integrity: sha512-3lbsNRf/j+A4QuSZfDRA7HRSfWrzO0YjqTJd5kjAq37Zep1CEgaYmrH9Q3GwPiB9cHyd1Y1UwggGhJGoxipbzg==}
    dependencies:
      camelcase: 5.3.1
      decamelize: 1.2.0
    dev: false

  /yargs-parser@18.1.3:
    resolution: {integrity: sha512-o50j0JeToy/4K6OZcaQmW6lyXXKhq7csREXcDwk2omFPJEwUNOVtJKvmDr9EI1fAJZUyZcRF7kxGBWmRXudrCQ==}
    engines: {node: '>=6'}
    dependencies:
      camelcase: 5.3.1
      decamelize: 1.2.0
    dev: true

  /yargs-parser@21.1.1:
    resolution: {integrity: sha512-tVpsJW7DdjecAiFpbIB1e3qxIQsE6NoPc5/eTdrbbIC4h0LVsWhnoa3g+m2HclBIujHzsxZ4VJVA+GUuc2/LBw==}
    engines: {node: '>=12'}
    dev: true

  /yargs@15.4.1:
    resolution: {integrity: sha512-aePbxDmcYW++PaqBsJ+HYUFwCdv4LVvdnhBy78E57PIor8/OVvhMrADFFEDh8DHDFRv/O9i3lPhsENjO7QX0+A==}
    engines: {node: '>=8'}
    dependencies:
      cliui: 6.0.0
      decamelize: 1.2.0
      find-up: 4.1.0
      get-caller-file: 2.0.5
      require-directory: 2.1.1
      require-main-filename: 2.0.0
      set-blocking: 2.0.0
      string-width: 4.2.3
      which-module: 2.0.1
      y18n: 4.0.3
      yargs-parser: 18.1.3
    dev: true

  /yargs@17.7.2:
    resolution: {integrity: sha512-7dSzzRQ++CKnNI/krKnYRV7JKKPUXMEh61soaHKg9mrWEhzFWhFnxPxGl+69cD1Ou63C13NUPCnmIcrvqCuM6w==}
    engines: {node: '>=12'}
    dependencies:
      cliui: 8.0.1
      escalade: 3.1.1
      get-caller-file: 2.0.5
      require-directory: 2.1.1
      string-width: 4.2.3
      y18n: 5.0.8
      yargs-parser: 21.1.1
    dev: true

  /yocto-queue@0.1.0:
    resolution: {integrity: sha512-rVksvsnNCdJ/ohGc6xgPwyN8eheCxsiLM8mxuE/t/mOVqJewPuO1miLpTHQiRgTKCLexL4MeAFVagts7HmNZ2Q==}
    engines: {node: '>=10'}
    dev: true<|MERGE_RESOLUTION|>--- conflicted
+++ resolved
@@ -124,9 +124,6 @@
   '@types/jsonwebtoken':
     specifier: ~9.0.5
     version: 9.0.5
-  '@types/unzipper':
-    specifier: ^0.10.9
-    version: 0.10.9
   '@typescript-eslint/eslint-plugin':
     specifier: ~6.8.0
     version: 6.8.0(@typescript-eslint/parser@6.8.0)(eslint@8.50.0)(typescript@5.2.2)
@@ -169,9 +166,6 @@
   unplugin-vue-components:
     specifier: ~0.25.2
     version: 0.25.2(vue@3.3.11)
-  unzipper:
-    specifier: ^0.10.14
-    version: 0.10.14
   vite:
     specifier: ~5.0.7
     version: 5.0.7(sass@1.68.0)
@@ -1317,12 +1311,6 @@
       '@types/node': 20.10.4
     dev: true
 
-  /@types/unzipper@0.10.9:
-    resolution: {integrity: sha512-vHbmFZAw8emNAOVkHVbS3qBnbr0x/qHQZ+ei1HE7Oy6Tyrptl+jpqnOX+BF5owcu/HZLOV0nJK+K9sjs1Ox2JA==}
-    dependencies:
-      '@types/node': 20.10.4
-    dev: true
-
   /@types/web-bluetooth@0.0.20:
     resolution: {integrity: sha512-g9gZnnXVq7gM7v3tJCWV/qw7w+KeOlSHAhgF9RytFyifW6AF61hdT2ucrYhPq9hLs5JIryeupHV3qGk95dH9ow==}
     dev: true
@@ -1800,23 +1788,11 @@
     resolution: {integrity: sha512-NzUnlZexiaH/46WDhANlyR2bXRopNg4F/zuSA3OpZnllCUgRaOF2znDioDWrmbNVsuZk6l9pMquQB38cfBZwkQ==}
     dev: true
 
-  /big-integer@1.6.52:
-    resolution: {integrity: sha512-QxD8cf2eVqJOOz63z6JIN9BzvVs/dlySa5HGSBH5xtR8dPteIRQnBxxKqkNTiT6jbDTF6jAfrd4oMcND9RGbQg==}
-    engines: {node: '>=0.6'}
-    dev: true
-
   /binary-extensions@2.2.0:
     resolution: {integrity: sha512-jDctJ/IVQbZoJykoeHbhXpOlNBqGNcwXJKJog42E5HDPUwQTSdjCHdihjj0DlnheQ7blbT6dHOafNAiS8ooQKA==}
     engines: {node: '>=8'}
     dev: true
 
-  /binary@0.3.0:
-    resolution: {integrity: sha512-D4H1y5KYwpJgK8wk1Cue5LLPgmwHKYSChkbspQg5JtVuR5ulGckxfR62H3AE9UDkdMC8yyXlqYihuz3Aqg2XZg==}
-    dependencies:
-      buffers: 0.1.1
-      chainsaw: 0.1.0
-    dev: true
-
   /bl@4.1.0:
     resolution: {integrity: sha512-1W07cM9gS6DcLperZfFSj+bWLtaPGSOHWhPiGzXmvVJbRLdG82sH/Kn8EtW1VqWVA54AKf2h5k5BbnIbwF3h6w==}
     dependencies:
@@ -1824,10 +1800,6 @@
       inherits: 2.0.4
       readable-stream: 3.6.2
     dev: false
-
-  /bluebird@3.4.7:
-    resolution: {integrity: sha512-iD3898SR7sWVRHbiQv+sHUtHnMvC1o3nW5rAcqnq3uOn07DSAppZYUkIGslDz6gXC7HfunPe7YVBgoEJASPcHA==}
-    dev: true
 
   /body-parser@1.20.1:
     resolution: {integrity: sha512-jWi7abTbYwajOytWCQc37VulmWiRae5RyTpaCyDcS5/lMdtwSz5lOpDE67srw/HYe35f1z3fDQw+3txg7gNtWw==}
@@ -1894,22 +1866,12 @@
     resolution: {integrity: sha1-+OcRMvf/5uAaXJaXpMbz5I1cyBk=}
     dev: false
 
-  /buffer-indexof-polyfill@1.0.2:
-    resolution: {integrity: sha512-I7wzHwA3t1/lwXQh+A5PbNvJxgfo5r3xulgpYDB5zckTu/Z9oUK9biouBKQUjEqzaz3HnAT6TYoovmE+GqSf7A==}
-    engines: {node: '>=0.10'}
-    dev: true
-
   /buffer@5.7.1:
     resolution: {integrity: sha512-EHcyIPBQ4BSGlvjB16k5KgAJ27CIsHY/2JBmCRReo48y9rQ3MaUzWX3KVlBa4U7MyX02HdVj0K7C3WaB3ju7FQ==}
     dependencies:
       base64-js: 1.5.1
       ieee754: 1.2.1
     dev: false
-
-  /buffers@0.1.1:
-    resolution: {integrity: sha512-9q/rDEGSb/Qsvv2qvzIzdluL5k7AaJOTrw23z9reQthrbF7is4CtlT0DXyO1oei2DCp4uojjzQ7igaSHp1kAEQ==}
-    engines: {node: '>=0.2.0'}
-    dev: true
 
   /builtin-modules@3.3.0:
     resolution: {integrity: sha512-zhaCDicdLuWN5UbN5IMnFqNMhNfo919sH85y2/ea+5Yg9TsTkeZxpL+JLbp6cgYFS4sRLp3YV4S6yDuqVWHYOw==}
@@ -1966,12 +1928,6 @@
     resolution: {integrity: sha512-L28STB170nwWS63UjtlEOE3dldQApaJXZkOI1uMFfzf3rRuPegHaHesyee+YxQ+W6SvRDQV6UrdOdRiR153wJg==}
     engines: {node: '>=6'}
 
-  /chainsaw@0.1.0:
-    resolution: {integrity: sha512-75kWfWt6MEKNC8xYXIdRpDehRYY/tNSgwKaJq+dbbDcxORuVrrQ+SEHoWsniVn9XPYfP4gmdWIeDk/4YNp1rNQ==}
-    dependencies:
-      traverse: 0.3.9
-    dev: true
-
   /chalk@2.4.2:
     resolution: {integrity: sha512-Mti+f9lpJNcwF4tWV8/OrTTtF1gZi+f8FqlyAdouralcFWFQWF2+NgCHShjkCb+IFBLq9buZwE1xckQU4peSuQ==}
     engines: {node: '>=4'}
@@ -2193,10 +2149,6 @@
     requiresBuild: true
     dev: false
 
-  /core-util-is@1.0.3:
-    resolution: {integrity: sha512-ZQBvi1DcpJ4GDqanjucZ2Hj3wEO5pZDS89BWbkcrvdxksJorwUDDZamX9ldFkp9aw2lmBDLgkObEA4DWNJ9FYQ==}
-    dev: true
-
   /cors@2.8.5:
     resolution: {integrity: sha512-KIHbLJqu73RGr/hnbrO9uBeixNGuvSQjul/jdFvS/KFSIH1hWVd1ng7zOHx+YrEfInLG7q4n6GHQ9cDtxv/P6g==}
     engines: {node: '>= 0.10'}
@@ -2366,12 +2318,6 @@
     resolution: {integrity: sha512-IPzF4w4/Rd94bA9imS68tZBaYyBWSCE47V1RGuMrB94iyTOIEwRmVL2x/4An+6mETpLrKJ5hQkB8W4kFAadeIQ==}
     engines: {node: '>=12'}
     dev: false
-
-  /duplexer2@0.1.4:
-    resolution: {integrity: sha512-asLFVfWWtJ90ZyOUHMqk7/S2w2guQKxUI2itj3d92ADHhxUSbCMGi1f1cBcJ7xM1To+pE/Khbwo1yuNbMEPKeA==}
-    dependencies:
-      readable-stream: 2.3.8
-    dev: true
 
   /eastasianwidth@0.2.0:
     resolution: {integrity: sha512-I88TYZWc9XiYHRQ4/3c5rjjfgkjhLyW2luGIheGERbNQ6OY7yTybanSpDXZa8y7VUP9YmDcYa+eyq4ca7iLqWA==}
@@ -2977,16 +2923,6 @@
     requiresBuild: true
     optional: true
 
-  /fstream@1.0.12:
-    resolution: {integrity: sha512-WvJ193OHa0GHPEL+AycEJgxvBEwyfRkN1vhjca23OaPVMCaLCXTd5qAu82AjTcgP1UJmytkOKb63Ypde7raDIg==}
-    engines: {node: '>=0.6'}
-    dependencies:
-      graceful-fs: 4.2.11
-      inherits: 2.0.4
-      mkdirp: 0.5.6
-      rimraf: 2.7.1
-    dev: true
-
   /function-bind@1.1.2:
     resolution: {integrity: sha512-7XHNxH7qX9xG5mIwxkhumTox/MIRNcOgDrxWsMt2pAr23WHp6MrRlN7FBSFpCpr+oVO0F744iUgR82nJMfG2SA==}
 
@@ -3508,10 +3444,6 @@
     dependencies:
       call-bind: 1.0.5
     dev: false
-
-  /isarray@1.0.0:
-    resolution: {integrity: sha512-VLghIWNM6ELQzo7zwmcg0NmTVyWKYjvIeM83yjp0wRDTmUnrM678fQbcKBo6n2CJEF0szoG//ytg+TKla89ALQ==}
-    dev: true
 
   /isarray@2.0.5:
     resolution: {integrity: sha512-xHjhDr3cNBK0BzdUJSPXZntQUx/mwMS5Rw4A7lPJ90XGAO6ISP/ePDNuo0vhqOZU+UD5JoodwCAAoZQd3FeAKw==}
@@ -3729,10 +3661,6 @@
       just-performance-es6-compat: 4.3.2
     dev: false
 
-  /listenercount@1.0.1:
-    resolution: {integrity: sha512-3mk/Zag0+IJxeDrxSgaDPy4zZ3w05PRZeJNnlWhzFz5OkX49J4krc+A8X2d2M69vGMBEX0uyl8M+W+8gH+kBqQ==}
-    dev: true
-
   /local-pkg@0.4.3:
     resolution: {integrity: sha512-SFppqq5p42fe2qcZQqqEOiVRXl+WCP1MdT6k7BDEW1j++sp5fIY+/fdRQitvKgB5BrBcmrs5m/L0v2FrU5MY1g==}
     engines: {node: '>=14'}
@@ -4007,13 +3935,6 @@
     resolution: {integrity: sha512-gKLcREMhtuZRwRAfqP3RFW+TK4JqApVBtOIftVgjuABpAtpxhPGaDcfvbhNvD0B8iD1oUr/txX35NjcaY6Ns/A==}
     dev: false
 
-  /mkdirp@0.5.6:
-    resolution: {integrity: sha512-FP+p8RB8OWpF3YZBCrP5gtADmtXApB5AMLn+vdyA+PyxCjrCs00mjyUozssO33cwDeT3wNGdLxJ5M//YqtHAJw==}
-    hasBin: true
-    dependencies:
-      minimist: 1.2.8
-    dev: true
-
   /mkdirp@1.0.4:
     resolution: {integrity: sha512-vVqVZQyf3WLx2Shd0qJ9xuvqgAyKPLAiqITEtqW0oIUjzo3PePDd6fW9iFz30ef7Ysp/oiWqbhszeGWW2T6Gzw==}
     engines: {node: '>=10'}
@@ -4364,10 +4285,6 @@
     engines: {node: '>=6'}
     dev: true
 
-  /process-nextick-args@2.0.1:
-    resolution: {integrity: sha512-3ouUOpQhtgrbOa17J7+uxOTpITYWaGP7/AhoR3+A+/1e9skrzelGi/dXzEYyvbxubEF6Wn2ypscTKiKJFFn1ag==}
-    dev: true
-
   /promise-inflight@1.0.1:
     resolution: {integrity: sha512-6zWPyEOFaQBJYcGMHBKTKJ3u6TBsnMFOIZSa6ce1e/ZrrsOlnHRHbabMjLiBYKp+n44X9eUI6VUPaukCXHuG4g==}
     requiresBuild: true
@@ -4463,18 +4380,6 @@
       minimist: 1.2.8
       strip-json-comments: 2.0.1
     dev: false
-
-  /readable-stream@2.3.8:
-    resolution: {integrity: sha512-8p0AUk4XODgIewSi0l8Epjs+EVnWiK7NoDIEGU0HhE7+ZyY8D1IMY7odu5lRrFXGg71L15KG8QrPmum45RTtdA==}
-    dependencies:
-      core-util-is: 1.0.3
-      inherits: 2.0.4
-      isarray: 1.0.0
-      process-nextick-args: 2.0.1
-      safe-buffer: 5.1.2
-      string_decoder: 1.1.1
-      util-deprecate: 1.0.2
-    dev: true
 
   /readable-stream@3.6.2:
     resolution: {integrity: sha512-9u/sniCrY3D5WdsERHzHE4G2YCXqoG5FTHUiCC4SIbr6XcLZBY05ya9EKjYek9O5xOAwjGq+1JdGBAS7Q9ScoA==}
@@ -4578,13 +4483,6 @@
   /reusify@1.0.4:
     resolution: {integrity: sha512-U9nH88a3fc/ekCF1l0/UP1IosiuIjyTh7hBvXVMHYgVcfGvt897Xguj2UOLDeI5BG2m7/uwyaLVT6fbtCwTyzw==}
     engines: {iojs: '>=1.0.0', node: '>=0.10.0'}
-
-  /rimraf@2.7.1:
-    resolution: {integrity: sha512-uWjbaKIK3T1OSVptzX7Nl6PvQ3qAGtKEtVRjRuazjfL3Bx5eI409VZSqgND+4UNnmzLVdPj9FqFJNPqBZFve4w==}
-    hasBin: true
-    dependencies:
-      glob: 7.2.3
-    dev: true
 
   /rimraf@3.0.2:
     resolution: {integrity: sha512-JZkJMZkAGFFPP2YqXZXPbMlMBgsxzE8ILs4lMIX/2o0L9UBw9O/Y3o6wFw/i9YLapcUJWwqbi3kdxIPdC62TIA==}
@@ -4634,10 +4532,6 @@
       isarray: 2.0.5
     dev: false
 
-  /safe-buffer@5.1.2:
-    resolution: {integrity: sha512-Gd2UZBJDkXlY7GbJxfsE8/nvKkUEU1G38c1siN6QP6a9PT9MmHB8GnpscSmMJSoF8LOIrt8ud/wPtojys4G6+g==}
-    dev: true
-
   /safe-buffer@5.2.1:
     resolution: {integrity: sha512-rp3So07KcdmmKbGvgaNxQSJr7bGVSVk5S9Eq1F+ppbRo70+YeaDxkw5Dd8NPN+GD6bjnYm2VuPuCXmpuYvmCXQ==}
     dev: false
@@ -4735,10 +4629,6 @@
       has-property-descriptors: 1.0.1
     dev: false
 
-  /setimmediate@1.0.5:
-    resolution: {integrity: sha512-MATJdZp8sLqDl/68LfQmbP8zKPLQNV6BIZoIgrscFDQ+RsvK/BxeDQOgyxKKoh0y/8h3BqVFnCqQ/gd+reiIXA==}
-    dev: true
-
   /setprototypeof@1.2.0:
     resolution: {integrity: sha512-E5LDX7Wrp85Kil5bhZv46j8jOeboKq5JMmYM3gVGdGH8xFpPWXUMsNrlODCrkoxMEeNi/XZIwuRvY4XNwYMJpw==}
     dev: false
@@ -4984,12 +4874,6 @@
       es-abstract: 1.22.3
     dev: false
 
-  /string_decoder@1.1.1:
-    resolution: {integrity: sha512-n/ShnvDi6FHbbVfviro+WojiFzv+s8MPMHBczVePfUpDJLwoLT0ht1l4YwBCbi8pJAveEEdnkHyPyTP/mzRfwg==}
-    dependencies:
-      safe-buffer: 5.1.2
-    dev: true
-
   /string_decoder@1.3.0:
     resolution: {integrity: sha512-hkRX8U1WjJFd8LsDJ2yQ/wWWxaopEsABU1XfkM8A+j0+85JAGppt16cr1Whg6KIbb4okU6Mql6BOj+uup/wKeA==}
     requiresBuild: true
@@ -5124,14 +5008,9 @@
     resolution: {integrity: sha512-N3WMsuqV66lT30CrXNbEjx4GEwlow3v6rr4mCcv6prnfwhS01rkgyFdjPNBYd9br7LpXV1+Emh01fHnq2Gdgrw==}
     dev: false
 
-<<<<<<< HEAD
-  /traverse@0.3.9:
-    resolution: {integrity: sha512-iawgk0hLP3SxGKDfnDJf8wTz4p2qImnyihM5Hh/sGvQ3K37dPi/w8sRhdNIxYA1TwFwc5mDhIJq+O0RsvXBKdQ==}
-=======
   /tree-kill@1.2.2:
     resolution: {integrity: sha512-L0Orpi8qGpRG//Nd+H90vFB+3iHnue1zSSGmNOOCh1GLJ7rUKVwV2HvijphGQS2UmhUZewS9VgvxYIdgr+fG1A==}
     hasBin: true
->>>>>>> 587d2dca
     dev: true
 
   /ts-api-utils@1.0.3(typescript@5.2.2):
@@ -5344,21 +5223,6 @@
       chokidar: 3.5.3
       webpack-sources: 3.2.3
       webpack-virtual-modules: 0.6.1
-    dev: true
-
-  /unzipper@0.10.14:
-    resolution: {integrity: sha512-ti4wZj+0bQTiX2KmKWuwj7lhV+2n//uXEotUmGuQqrbVZSEGFMbI68+c6JCQ8aAmUWYvtHEz2A8K6wXvueR/6g==}
-    dependencies:
-      big-integer: 1.6.52
-      binary: 0.3.0
-      bluebird: 3.4.7
-      buffer-indexof-polyfill: 1.0.2
-      duplexer2: 0.1.4
-      fstream: 1.0.12
-      graceful-fs: 4.2.11
-      listenercount: 1.0.1
-      readable-stream: 2.3.8
-      setimmediate: 1.0.5
     dev: true
 
   /uri-js@4.4.1:
